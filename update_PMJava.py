--- conflicted
+++ resolved
@@ -3,7 +3,6 @@
 from pathlib import Path
 import requests
 
-<<<<<<< HEAD
 def read_versions(root):
     versions = {}
     versions['PycroManagerJava'] = Version(root.find("version").text)
@@ -15,17 +14,7 @@
         if artifactId in ["NDTiffStorage", "NDViewer", "AcqEngJ"]:
             versions[artifactId] = Version(version)
     return versions
-=======
-git_repos_dir = Path(__file__).parent.parent 
-print('structure')
-print(Path(__file__))
-print(Path(__file__).parent)
-print(Path(__file__).parent.parent)
-poms = {'NDTiffStorage': '/NDTiffStorage/java/pom.xml',
-        'NDViewer': '/NDViewer/pom.xml',
-        'AcqEngJ': '/AcqEngJ/pom.xml'}
-updated_versions = {}
->>>>>>> 57aa5e1c
+
 
 git_repos_dir = Path(__file__).parent.parent 
 
