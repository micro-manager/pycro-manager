--- conflicted
+++ resolved
@@ -55,15 +55,8 @@
 import main.java.org.micromanager.plugins.magellan.acq.ExploreAcqSettings;
 import main.java.org.micromanager.plugins.magellan.acq.MagellanGUIAcquisitionSettings;
 import main.java.org.micromanager.plugins.magellan.acq.MagellanEngine;
-<<<<<<< HEAD
-import main.java.org.micromanager.plugins.magellan.acq.MultipleAcquisitionManager;
-import main.java.org.micromanager.plugins.magellan.acq.MultipleAcquisitionTableModel;
-import main.java.org.micromanager.plugins.magellan.bidc.FrameIntegrationMethod;
-import main.java.org.micromanager.plugins.magellan.channels.ChannelComboBoxModel;
-=======
 import main.java.org.micromanager.plugins.magellan.acq.AcquisitionsManager;
 import main.java.org.micromanager.plugins.magellan.acq.ExploreAcquisition;
->>>>>>> dae1c3c9
 import main.java.org.micromanager.plugins.magellan.channels.ColorEditor;
 import main.java.org.micromanager.plugins.magellan.channels.ColorRenderer;
 import main.java.org.micromanager.plugins.magellan.coordinates.AffineGUI;
@@ -253,113 +246,6 @@
          }
       });
 
-<<<<<<< HEAD
-        //save resizing
-        this.addComponentListener(new ComponentAdapter() {
-           @Override
-           public void componentResized(ComponentEvent e) {
-              settings_.storeIntInPrefs(PREF_SIZE_WIDTH, GUI.this.getWidth());
-              settings_.storeIntInPrefs(PREF_SIZE_HEIGHT, GUI.this.getHeight());
-              fitSplitPaneToWindowSize();
-          }
-       });
-       //save splitpane position
-       splitPane_.addPropertyChangeListener(JSplitPane.DIVIDER_LOCATION_PROPERTY, new PropertyChangeListener() {
-
-           @Override
-           public void propertyChange(PropertyChangeEvent evt) {
-              settings_.storeIntInPrefs(PREF_SPLIT_PANE, splitPane_.getDividerLocation());
-           }
-       });
-       fitSplitPaneToWindowSize();
-
-    }
-    
-    public void selectNewCovariantPair() {
-        //set bottom row selected because it was just added
-        covariantPairingsTable_.setRowSelectionInterval(covariantPairingsTable_.getRowCount() - 1, covariantPairingsTable_.getRowCount() - 1);
-    }
-    
-    public void refreshAcquisitionSettings() {
-        //so that acquisition names can be changed form multi acquisitiion table
-        populateAcqControls(multiAcqManager_.getAcquisitionSettings(multiAcqSelectedIndex_));
-    }
-    
-    private void refreshAcqTabTitleText() {
-        JLabel l1 = new JLabel("Saving");
-        l1.setForeground(DARK_GREEN);
-        l1.setFont(acqTabbedPane_.getComponent(0).getFont().deriveFont(Font.BOLD));
-        acqTabbedPane_.setTabComponentAt(0, l1);
-        JLabel l2 = new JLabel("Time");
-        l2.setForeground(timePointsCheckBox_.isSelected() ? DARK_GREEN : Color.black);
-        l2.setFont(acqTabbedPane_.getComponent(1).getFont().deriveFont(timePointsCheckBox_.isSelected() ? Font.BOLD : Font.PLAIN));
-        acqTabbedPane_.setTabComponentAt(1, l2);
-        JLabel l3 = new JLabel("Space");
-       l3.setForeground(checkBox3D_.isSelected() || checkBox2D_.isSelected() ? DARK_GREEN : Color.black);
-       l3.setFont(acqTabbedPane_.getComponent(2).getFont().deriveFont(checkBox3D_.isSelected() || checkBox2D_.isSelected() ? Font.BOLD : Font.PLAIN));
-       acqTabbedPane_.setTabComponentAt(2, l3);
-       JLabel l4 = new JLabel("Channels");
-       l4.setForeground(((SimpleChannelTableModel) channelsTable_.getModel()).anyChannelsActive() ? DARK_GREEN : Color.black);
-       l4.setFont(acqTabbedPane_.getComponent(3).getFont().deriveFont(((SimpleChannelTableModel) channelsTable_.getModel()).anyChannelsActive()
-               ? Font.BOLD : Font.PLAIN));
-       acqTabbedPane_.setTabComponentAt(3, l4);
-       JLabel l5 = new JLabel("Covaried Settings");
-       l5.setForeground(((CovariantPairingsTableModel) covariantPairingsTable_.getModel()).isAnyPairingActive() ? DARK_GREEN : Color.black);
-       l5.setFont(acqTabbedPane_.getComponent(4).getFont().deriveFont(((CovariantPairingsTableModel) covariantPairingsTable_.getModel()).isAnyPairingActive() ? Font.BOLD : Font.PLAIN));
-        acqTabbedPane_.setTabComponentAt(4, l5);
-  
-        acqTabbedPane_.invalidate();
-        acqTabbedPane_.validate();
-    }
-
-    private void enableAcquisitionComponentsAsNeeded() {
-        //Set Tab titles
-        refreshAcqTabTitleText();
-        //Enable or disable time point stuff
-        for (Component c : timePointsPanel_.getComponents()) {
-            c.setEnabled(timePointsCheckBox_.isSelected());
-        }
-        //disable all Z stuff then renable as apporpriate
-        zStepLabel_.setEnabled(false);
-        zStepSpinner_.setEnabled(false);
-        for (Component c : simpleZPanel_.getComponents()) {
-            c.setEnabled(false);
-        }
-        for (Component c : fixedDistanceZPanel_.getComponents()) {
-            c.setEnabled(false);
-        }
-        for (Component c : volumeBetweenZPanel_.getComponents()) {
-            c.setEnabled(false);
-        }
-        for (Component c : panel2D_.getComponents()) {
-            c.setEnabled(false);
-        }
-        if (checkBox2D_.isSelected()) {
-            for (Component c : panel2D_.getComponents()) {
-                c.setEnabled(true);
-            }
-            boolean collectionPlane = collectionPlaneCheckBox_.isSelected();
-            collectionPlaneLabel_.setEnabled(collectionPlane);
-            collectionPlaneCombo_.setEnabled(collectionPlane);
-        } else if (checkBox3D_.isSelected()) {
-            zStepLabel_.setEnabled(true);
-            zStepSpinner_.setEnabled(true);
-            simpleZStackRadioButton_.setEnabled(true);
-            fixedDistanceFromSurfaceRadioButton_.setEnabled(true);
-            volumeBetweenSurfacesRadioButton_.setEnabled(true);
-
-            boolean simpleZ = simpleZStackRadioButton_.isSelected();
-            for (Component c : simpleZPanel_.getComponents()) {
-                if (!(c instanceof JRadioButton)) {
-                    c.setEnabled(simpleZ);
-                }
-            }
-            boolean fixedDist = fixedDistanceFromSurfaceRadioButton_.isSelected();
-            for (Component c : fixedDistanceZPanel_.getComponents()) {
-                if (!(c instanceof JRadioButton)) {
-                    c.setEnabled(fixedDist);
-                }
-=======
       //exactly one acquisition selected at all times
       multipleAcqTable_.setSelectionModel(new ExactlyOneRowSelectionModel());
       multipleAcqTable_.getSelectionModel().addListSelectionListener(new ListSelectionListener() {
@@ -368,70 +254,12 @@
             if (e.getValueIsAdjusting()) {  
                return;
                //action occurs second time this method is called, after the table gains focus
->>>>>>> dae1c3c9
             }
             multiAcqSelectedIndex_ = multipleAcqTable_.getSelectedRow();
             //if last acq in list is removed, update the selected index
             if (multiAcqSelectedIndex_ == multipleAcqTable_.getModel().getRowCount()) {
                multipleAcqTable_.getSelectionModel().setSelectionInterval(multiAcqSelectedIndex_ - 1, multiAcqSelectedIndex_ - 1);
             }
-<<<<<<< HEAD
-        }
-
-    }
-
-    private void storeCurrentAcqSettings() {
-        if (!storeAcqSettings_) {
-            return;
-        }
-        FixedAreaAcquisitionSettings settings = multiAcqManager_.getAcquisitionSettings(multiAcqSelectedIndex_);
-        //saving
-        settings.dir_ = globalSavingDirTextField_.getText();
-        settings.name_ = savingNameTextField_.getText();
-        //time
-        settings.timeEnabled_ = timePointsCheckBox_.isSelected();
-        if (settings.timeEnabled_) {
-            settings.numTimePoints_ = (Integer) numTimePointsSpinner_.getValue();
-            settings.timePointInterval_ = (Double) timeIntervalSpinner_.getValue();
-            settings.timeIntervalUnit_ = timeIntevalUnitCombo_.getSelectedIndex();
-        }
-        //space
-        settings.tileOverlap_ = (Double) acqOverlapPercentSpinner_.getValue();
-        if (checkBox2D_.isSelected()) {
-            settings.spaceMode_ = FixedAreaAcquisitionSettings.REGION_2D;
-            settings.footprint_ = getFootprintObject(footprint2DComboBox_.getSelectedIndex());
-            if (collectionPlaneCheckBox_.isSelected()) {
-               settings.collectionPlane_ = surfaceManager_.getSurface(collectionPlaneCombo_.getSelectedIndex());
-            } else {
-                settings.collectionPlane_ = null;
-            }
-        } else if (checkBox3D_.isSelected()) {
-            settings.zStep_ = (Double) zStepSpinner_.getValue();
-            settings.channelsAtEverySlice_ = acqOrderCombo_.getSelectedIndex() == 0;
-            if (simpleZStackRadioButton_.isSelected()) {
-                settings.spaceMode_ = FixedAreaAcquisitionSettings.SIMPLE_Z_STACK;
-                settings.footprint_ = getFootprintObject(simpleZStackFootprintCombo_.getSelectedIndex());
-                settings.zStart_ = (Double) zStartSpinner_.getValue();
-                settings.zEnd_ = (Double) zEndSpinner_.getValue();
-            } else if (volumeBetweenSurfacesRadioButton_.isSelected()) {
-                settings.spaceMode_ = FixedAreaAcquisitionSettings.VOLUME_BETWEEN_SURFACES_Z_STACK;
-                settings.topSurface_ = surfaceManager_.getSurface(topSurfaceCombo_.getSelectedIndex());
-                settings.bottomSurface_ = surfaceManager_.getSurface(bottomSurfaceCombo_.getSelectedIndex());
-                settings.distanceAboveTopSurface_ = (Double) umAboveTopSurfaceSpinner_.getValue();
-                settings.distanceBelowBottomSurface_ = (Double) umBelowBottomSurfaceSpinner_.getValue();
-                settings.useTopOrBottomFootprint_ = volumeBetweenFootprintCombo_.getSelectedItem().equals("Top surface")
-                        ? FixedAreaAcquisitionSettings.FOOTPRINT_FROM_TOP : FixedAreaAcquisitionSettings.FOOTPRINT_FROM_BOTTOM;
-            } else if (fixedDistanceFromSurfaceRadioButton_.isSelected()) {
-                settings.spaceMode_ = FixedAreaAcquisitionSettings.SURFACE_FIXED_DISTANCE_Z_STACK;
-                settings.distanceBelowFixedSurface_ = ((Number) distanceBelowFixedSurfaceSpinner_.getValue()).doubleValue();
-                settings.distanceAboveFixedSurface_ = ((Number) distanceAboveFixedSurfaceSpinner_.getValue()).doubleValue();
-                settings.fixedSurface_ = surfaceManager_.getSurface(fixedDistanceSurfaceComboBox_.getSelectedIndex());
-                settings.footprint_ = getFootprintObject(withinDistanceFromFootprintCombo_.getSelectedIndex());  
-            }
-        } else {
-            settings.spaceMode_ = FixedAreaAcquisitionSettings.NO_SPACE;
-        }
-=======
             populateAcqControls();
          }
       });
@@ -463,7 +291,6 @@
 //            channelsTable_.getColumnModel().getColumn(col).setCellEditor(ed);
 //         }
       }
->>>>>>> dae1c3c9
 
       //load global settings     
       globalSavingDirTextField_.setText(settings_.getStoredSavingDirectory());
@@ -472,76 +299,8 @@
       exploreZStepSpinner_.setValue(ExploreAcqSettings.getZStepFromPrefs());
       exploreTileOverlapSpinner_.setValue(ExploreAcqSettings.getExploreTileOverlapFromPrefs());
 
-<<<<<<< HEAD
-        settings.storePreferedValues();
-        multipleAcqTable_.repaint();
-
-       if (multiAcqManager_.isRunning()) {
-          //signal acquisition settings change for dynamic updating of acquisiitons
-          multiAcqManager_.signalAcqSettingsChange();
-       } else {
-          //estimate time needed for acquisition
-          acqDurationEstimator_.calcAcqDuration(getActiveAcquisitionSettings());
-       }
-    }
-
-    private void populateAcqControls(FixedAreaAcquisitionSettings settings) {
-        //don't autostore outdated settings while controls are being populated
-        storeAcqSettings_ = false;
-        savingNameTextField_.setText(settings.name_);
-        //time
-        timePointsCheckBox_.setSelected(settings.timeEnabled_);
-        numTimePointsSpinner_.setValue(settings.numTimePoints_);
-        timeIntervalSpinner_.setValue(settings.timePointInterval_);
-        timeIntevalUnitCombo_.setSelectedIndex(settings.timeIntervalUnit_);
-        //space           
-        acqOrderCombo_.setSelectedIndex(settings.channelsAtEverySlice_ ? 0 : 1);
-        checkBox2D_.setSelected(settings.spaceMode_ == FixedAreaAcquisitionSettings.REGION_2D);
-        checkBox3D_.setSelected(settings.spaceMode_ == FixedAreaAcquisitionSettings.SIMPLE_Z_STACK
-                || settings.spaceMode_ == FixedAreaAcquisitionSettings.VOLUME_BETWEEN_SURFACES_Z_STACK
-                || settings.spaceMode_ == FixedAreaAcquisitionSettings.SURFACE_FIXED_DISTANCE_Z_STACK);
-        simpleZStackRadioButton_.setSelected(settings.spaceMode_ == FixedAreaAcquisitionSettings.SIMPLE_Z_STACK);
-        volumeBetweenSurfacesRadioButton_.setSelected(settings.spaceMode_ == FixedAreaAcquisitionSettings.VOLUME_BETWEEN_SURFACES_Z_STACK);
-        fixedDistanceFromSurfaceRadioButton_.setSelected(settings.spaceMode_ == FixedAreaAcquisitionSettings.SURFACE_FIXED_DISTANCE_Z_STACK);
-        zStepSpinner_.setValue(settings.zStep_);
-        zStartSpinner_.setValue(settings.zStart_);
-        zEndSpinner_.setValue(settings.zEnd_);
-        distanceBelowFixedSurfaceSpinner_.setValue(settings.distanceBelowFixedSurface_);
-        distanceAboveFixedSurfaceSpinner_.setValue(settings.distanceAboveFixedSurface_);
-        acqOverlapPercentSpinner_.setValue(settings.tileOverlap_);
-        umAboveTopSurfaceSpinner_.setValue(settings.distanceAboveTopSurface_);
-        umBelowBottomSurfaceSpinner_.setValue(settings.distanceBelowBottomSurface_);
-        //select surfaces/regions
-        simpleZStackFootprintCombo_.setSelectedItem(settings.footprint_);
-        topSurfaceCombo_.setSelectedItem(settings.topSurface_);
-        bottomSurfaceCombo_.setSelectedItem(settings.bottomSurface_);
-        volumeBetweenFootprintCombo_.setSelectedIndex(settings.useTopOrBottomFootprint_);
-        fixedDistanceSurfaceComboBox_.setSelectedItem(settings.fixedSurface_);
-        footprint2DComboBox_.setSelectedItem(settings.footprint_);
-        withinDistanceFromFootprintCombo_.setSelectedItem(settings.footprint_);
-
-        
-        //channels
-        ChannelGroupCombo_.setSelectedItem(settings.channelGroup_);
-        ((SimpleChannelTableModel) channelsTable_.getModel()).setChannelGroup(settings.channelGroup_);
-        ((SimpleChannelTableModel) channelsTable_.getModel()).setChannels(settings.channels_);
-        
-        enableAcquisitionComponentsAsNeeded();
-
-        repaint();
-        storeAcqSettings_ = true;
-    }
-
-    private void addGlobalSettingsListeners() {
-        globalSavingDirTextField_.getDocument().addDocumentListener(new DocumentListener() {
-            @Override
-            public void insertUpdate(DocumentEvent e) {
-                settings_.storeSavingDirectory(globalSavingDirTextField_.getText());
-            }
-=======
       populateAcqControls();
       enableAndChangeFonts();
->>>>>>> dae1c3c9
 
       int width = settings_.getIntInPrefs(PREF_SIZE_WIDTH, Integer.MIN_VALUE);
       int height = settings_.getIntInPrefs(PREF_SIZE_HEIGHT, Integer.MIN_VALUE);
@@ -560,721 +319,6 @@
 
    }
 
-<<<<<<< HEAD
-            @Override
-            public void changedUpdate(DocumentEvent e) {
-                storeCurrentAcqSettings();
-            }
-        };
-        savingNameTextField_.getDocument().addDocumentListener(storeSettingsListener);
-    }
-
-    //store values when user types text, becuase
-    private void addTextEditListener(JSpinner spinner) {
-        JSpinner.NumberEditor editor = (JSpinner.NumberEditor) spinner.getEditor();
-        editor.getTextField().addFocusListener(new FocusAdapter() {
-            @Override
-            public void focusLost(FocusEvent e) {
-                storeCurrentAcqSettings();
-            }
-        });
-    }
-
-    public void enableMultiAcquisitionControls(boolean enable) {
-        addAcqButton_.setEnabled(enable);
-        removeAcqButton_.setEnabled(enable);
-        moveAcqDownButton_.setEnabled(enable);
-        moveAcqUpButton_.setEnabled(enable);
-        intereaveButton_.setEnabled(enable);
-        deinterleaveButton_.setEnabled(enable);
-        runMultipleAcquisitionsButton_.setText(enable ? "Run all acquisitions" : "Abort");
-        repaint();
-    }
-    
-    /**
-     * Channel offsets must be within 9 of eachother
-     */
-    public void validateChannelOffsets() {
-        int minOffset = 200, maxOffset = -200;
-        for (JSpinner s : offsetSpinners_) {
-            minOffset = Math.min(((Number)s.getValue()).intValue(), minOffset);
-            maxOffset = Math.min(((Number)s.getValue()).intValue(), maxOffset);
-        }
-        if (Math.abs(minOffset - maxOffset) > 9) {
-            for (JSpinner s : offsetSpinners_) {
-                s.setValue(Math.min(((Number) s.getValue()).intValue(), minOffset + 9));
-            }
-        }
-        
-    }
-
-    /**
-     * This method is called from within the constructor to initialize the form.
-     * WARNING: Do NOT modify this code. The content of this method is always
-     * regenerated by the Form Editor.
-     */
-    @SuppressWarnings("unchecked")
-   // <editor-fold defaultstate="collapsed" desc="Generated Code">//GEN-BEGIN:initComponents
-   private void initComponents() {
-
-      zStackModeButtonGroup_ = new javax.swing.ButtonGroup();
-      filterMethodButtonGroup_ = new javax.swing.ButtonGroup();
-      exploreFilterMethodButtonGroup_ = new javax.swing.ButtonGroup();
-      jLabel11 = new javax.swing.JLabel();
-      splitPane_ = new javax.swing.JSplitPane();
-      splitPaneTopPanel_ = splitPaneTopPanel_ = new javax.swing.JTabbedPane() {
-
-         @Override
-         public void setSize(Dimension size) {
-            super.setSize(size);
-            System.out.println();
-         }
-
-      };
-      controlPanelName_ = new javax.swing.JPanel();
-      deviceControlScrollPane_ = new javax.swing.JScrollPane();
-      deviceControlTable_ = new javax.swing.JTable();
-      multipleAcquisitionsPanel = new javax.swing.JPanel();
-      multipleAcqScrollPane_ = new javax.swing.JScrollPane();
-      multipleAcqTable_ = new javax.swing.JTable();
-      jPanel1 = new javax.swing.JPanel();
-      addAcqButton_ = new javax.swing.JButton();
-      removeAcqButton_ = new javax.swing.JButton();
-      moveAcqUpButton_ = new javax.swing.JButton();
-      moveAcqDownButton_ = new javax.swing.JButton();
-      runMultipleAcquisitionsButton_ = new javax.swing.JButton();
-      intereaveButton_ = new javax.swing.JButton();
-      deinterleaveButton_ = new javax.swing.JButton();
-      gridsPanel_ = new javax.swing.JPanel();
-      jScrollPane2 = new javax.swing.JScrollPane();
-      gridTable_ = new javax.swing.JTable();
-      deleteSelectedRegionButton_ = new javax.swing.JButton();
-      deleteAllRegionsButton_ = new javax.swing.JButton();
-      saveButton_ = new javax.swing.JButton();
-      loadButton_ = new javax.swing.JButton();
-      surfacesPanel_ = new javax.swing.JPanel();
-      deleteSelectedSurfaceButton_ = new javax.swing.JButton();
-      deleteAllSurfacesButton_ = new javax.swing.JButton();
-      jScrollPane3 = new javax.swing.JScrollPane();
-      surfacesTable_ = new javax.swing.JTable();
-      saveSurfacesButton_ = new javax.swing.JButton();
-      loadSurfacesButton_ = new javax.swing.JButton();
-      splitPaneBottomPanel_ = new javax.swing.JPanel();
-      exploreSavingDirLabel_ = new javax.swing.JLabel();
-      globalSavingDirTextField_ = new javax.swing.JTextField();
-      exploreSampleLabel_ = new javax.swing.JLabel();
-      explorePercentLabel_ = new javax.swing.JLabel();
-      exploreTileOverlapSpinner_ = new javax.swing.JSpinner();
-      exploreOverlapLabel_ = new javax.swing.JLabel();
-      exploreChannelGroupCombo_ = new javax.swing.JComboBox();
-      channelGroupLabel_ = new javax.swing.JLabel();
-      exploreZStepSpinner_ = new javax.swing.JSpinner();
-      exploreZStepLabel_ = new javax.swing.JLabel();
-      exploreBrowseButton_ = new javax.swing.JButton();
-      exploreSavingNameLabel_ = new javax.swing.JLabel();
-      exploreSavingNameTextField_ = new javax.swing.JTextField();
-      newExploreWindowButton_ = new javax.swing.JButton();
-      jLabel1 = new javax.swing.JLabel();
-      acqTabbedPane_ = new javax.swing.JTabbedPane();
-      savingTab_ = new javax.swing.JPanel();
-      savingNameLabel_ = new javax.swing.JLabel();
-      savingNameTextField_ = new javax.swing.JTextField();
-      timePointsTab_ = new javax.swing.JPanel();
-      timePointsPanel_ = new javax.swing.JPanel();
-      timeIntevalUnitCombo_ = new javax.swing.JComboBox();
-      timeIntervalLabel_ = new javax.swing.JLabel();
-      numTimePointsLabel_ = new javax.swing.JLabel();
-      numTimePointsSpinner_ = new javax.swing.JSpinner();
-      timeIntervalSpinner_ = new javax.swing.JSpinner();
-      timePointsCheckBox_ = new javax.swing.JCheckBox();
-      spaceTab_ = new javax.swing.JPanel();
-      simpleZPanel_ = new javax.swing.JPanel();
-      simpleZStackRadioButton_ = new javax.swing.JRadioButton();
-      zStartLabel = new javax.swing.JLabel();
-      zEndLabel = new javax.swing.JLabel();
-      jLabel2 = new javax.swing.JLabel();
-      simpleZStackFootprintCombo_ = new javax.swing.JComboBox();
-      zStartSpinner_ = new javax.swing.JSpinner();
-      zEndSpinner_ = new javax.swing.JSpinner();
-      volumeBetweenZPanel_ = new javax.swing.JPanel();
-      volumeBetweenSurfacesRadioButton_ = new javax.swing.JRadioButton();
-      topSurfaceLabel_ = new javax.swing.JLabel();
-      bottomSurfaceLabel_ = new javax.swing.JLabel();
-      topSurfaceCombo_ = new javax.swing.JComboBox();
-      bottomSurfaceCombo_ = new javax.swing.JComboBox();
-      jLabel5 = new javax.swing.JLabel();
-      volumeBetweenFootprintCombo_ = new javax.swing.JComboBox();
-      umAboveTopSurfaceSpinner_ = new javax.swing.JSpinner();
-      umAboveVolBetweenLabel_ = new javax.swing.JLabel();
-      umBelowBottomSurfaceSpinner_ = new javax.swing.JSpinner();
-      umBelowVolBetweenLabel_ = new javax.swing.JLabel();
-      fixedDistanceZPanel_ = new javax.swing.JPanel();
-      fixedDistanceFromSurfaceRadioButton_ = new javax.swing.JRadioButton();
-      distanceBelowSurfaceLabel_ = new javax.swing.JLabel();
-      distanceBelowFixedSurfaceSpinner_ = new javax.swing.JSpinner();
-      distanceAboveSurfaceLabel_ = new javax.swing.JLabel();
-      distanceAboveFixedSurfaceSpinner_ = new javax.swing.JSpinner();
-      umAboveLabel_ = new javax.swing.JLabel();
-      umBelowLabel_ = new javax.swing.JLabel();
-      fixedSurfaceLabel_ = new javax.swing.JLabel();
-      fixedDistanceSurfaceComboBox_ = new javax.swing.JComboBox();
-      jLabel12 = new javax.swing.JLabel();
-      withinDistanceFromFootprintCombo_ = new javax.swing.JComboBox();
-      zStepLabel_ = new javax.swing.JLabel();
-      panel2D_ = new javax.swing.JPanel();
-      footprin2DLabel_ = new javax.swing.JLabel();
-      footprint2DComboBox_ = new javax.swing.JComboBox();
-      collectionPlaneCombo_ = new javax.swing.JComboBox();
-      collectionPlaneCheckBox_ = new javax.swing.JCheckBox();
-      collectionPlaneLabel_ = new javax.swing.JLabel();
-      checkBox3D_ = new javax.swing.JCheckBox();
-      checkBox2D_ = new javax.swing.JCheckBox();
-      zStepSpinner_ = new javax.swing.JSpinner();
-      acqTileOverlapLabel_ = new javax.swing.JLabel();
-      acqOverlapPercentSpinner_ = new javax.swing.JSpinner();
-      tileOverlapPercentLabel_ = new javax.swing.JLabel();
-      acqOrderCombo_ = new javax.swing.JComboBox();
-      acqOrderLabel_ = new javax.swing.JLabel();
-      ChannelsTab_ = new javax.swing.JPanel();
-      jScrollPane1 = new javax.swing.JScrollPane();
-      channelsTable_ = new javax.swing.JTable();
-      jLabel3 = new javax.swing.JLabel();
-      ChannelGroupCombo_ = new javax.swing.JComboBox();
-      covariedSettingsTab_ = new javax.swing.JPanel();
-      propertyPairValuesScrollpane_ = new javax.swing.JScrollPane();
-      covariantPairValuesTable_ = covariantPairValuesTable_ = new javax.swing.JTable() {
-         @Override
-         public void editingStopped(ChangeEvent e) {
-            //allows selections to persist even though fireTableData changed called
-            //after every edit to resort rows
-            int row = covariantPairValuesTable_.getSelectedRow();
-            super.editingStopped(e);
-            if (row != -1) {
-               covariantPairValuesTable_.setRowSelectionInterval(row, row);
-            }
-         }
-      }
-      ;
-      newParingButton_ = new javax.swing.JButton();
-      removePairingButton = new javax.swing.JButton();
-      propertyPairingsScrollpane_ = new javax.swing.JScrollPane();
-      covariantPairingsTable_ = new javax.swing.JTable();
-      savePairingsButton_ = new javax.swing.JButton();
-      loadPairingsButton_ = new javax.swing.JButton();
-      addCovariedPairingValueButton_ = new javax.swing.JButton();
-      deleteCovariedPairingValueButton_ = new javax.swing.JButton();
-      jLabel6 = new javax.swing.JLabel();
-      jLabel8 = new javax.swing.JLabel();
-      runAcqButton_ = new javax.swing.JButton();
-      configPropsButton_ = new javax.swing.JButton();
-      jButton1 = new javax.swing.JButton();
-      createdByHenryLabel_ = new javax.swing.JLabel();
-      openDatasetButton_ = new javax.swing.JButton();
-      helpButton_ = new javax.swing.JButton();
-      userGuideLink_ = new javax.swing.JLabel();
-      estDurationLabel_ = new javax.swing.JLabel();
-      citeLink_ = new javax.swing.JLabel();
-
-      jLabel11.setText("jLabel11");
-
-      getContentPane().setLayout(new javax.swing.BoxLayout(getContentPane(), javax.swing.BoxLayout.LINE_AXIS));
-
-      splitPane_.setBorder(null);
-      splitPane_.setDividerLocation(200);
-      splitPane_.setOrientation(javax.swing.JSplitPane.VERTICAL_SPLIT);
-
-      splitPaneTopPanel_.setFont(new java.awt.Font("Tahoma", 0, 14)); // NOI18N
-
-      deviceControlScrollPane_.setHorizontalScrollBarPolicy(javax.swing.ScrollPaneConstants.HORIZONTAL_SCROLLBAR_NEVER);
-      deviceControlScrollPane_.setFont(new java.awt.Font("Tahoma", 0, 14)); // NOI18N
-
-      DeviceControlTableModel model = new DeviceControlTableModel(prefs_);
-      deviceControlTable_.setAutoCreateColumnsFromModel(false);
-      deviceControlTable_.setModel(model);
-      deviceControlTable_.addColumn(new TableColumn(0, 200, new DefaultTableCellRenderer(), null));
-      deviceControlTable_.addColumn(new TableColumn(1, 200, new PropertyValueCellRenderer(false), new PropertyValueCellEditor()));
-      deviceControlTable_.setTableHeader(null);
-      deviceControlTable_.setCellSelectionEnabled(false);
-      deviceControlTable_.setModel(model);
-      deviceControlScrollPane_.setViewportView(deviceControlTable_);
-
-      javax.swing.GroupLayout controlPanelName_Layout = new javax.swing.GroupLayout(controlPanelName_);
-      controlPanelName_.setLayout(controlPanelName_Layout);
-      controlPanelName_Layout.setHorizontalGroup(
-         controlPanelName_Layout.createParallelGroup(javax.swing.GroupLayout.Alignment.LEADING)
-         .addComponent(deviceControlScrollPane_, javax.swing.GroupLayout.DEFAULT_SIZE, 962, Short.MAX_VALUE)
-      );
-      controlPanelName_Layout.setVerticalGroup(
-         controlPanelName_Layout.createParallelGroup(javax.swing.GroupLayout.Alignment.LEADING)
-         .addComponent(deviceControlScrollPane_, javax.swing.GroupLayout.DEFAULT_SIZE, 151, Short.MAX_VALUE)
-      );
-
-      splitPaneTopPanel_.addTab("Device status/control", controlPanelName_);
-
-      multipleAcqScrollPane_.setFont(new java.awt.Font("Tahoma", 0, 14)); // NOI18N
-
-      multipleAcqTable_.setModel(new MultipleAcquisitionTableModel(multiAcqManager_,this));
-      multipleAcqTable_.setSelectionMode(javax.swing.ListSelectionModel.SINGLE_SELECTION);
-      multipleAcqScrollPane_.setViewportView(multipleAcqTable_);
-
-      addAcqButton_.setFont(new java.awt.Font("Tahoma", 1, 14)); // NOI18N
-      addAcqButton_.setText("+");
-      addAcqButton_.addActionListener(new java.awt.event.ActionListener() {
-         public void actionPerformed(java.awt.event.ActionEvent evt) {
-            addAcqButton_ActionPerformed(evt);
-         }
-      });
-
-      removeAcqButton_.setFont(new java.awt.Font("Tahoma", 1, 14)); // NOI18N
-      removeAcqButton_.setText("-");
-      removeAcqButton_.addActionListener(new java.awt.event.ActionListener() {
-         public void actionPerformed(java.awt.event.ActionEvent evt) {
-            removeAcqButton_ActionPerformed(evt);
-         }
-      });
-
-      moveAcqUpButton_.setFont(new java.awt.Font("Tahoma", 0, 14)); // NOI18N
-      moveAcqUpButton_.setText("Move up");
-      moveAcqUpButton_.addActionListener(new java.awt.event.ActionListener() {
-         public void actionPerformed(java.awt.event.ActionEvent evt) {
-            moveAcqUpButton_ActionPerformed(evt);
-         }
-      });
-
-      moveAcqDownButton_.setFont(new java.awt.Font("Tahoma", 0, 14)); // NOI18N
-      moveAcqDownButton_.setText("Move down");
-      moveAcqDownButton_.addActionListener(new java.awt.event.ActionListener() {
-         public void actionPerformed(java.awt.event.ActionEvent evt) {
-            moveAcqDownButton_ActionPerformed(evt);
-         }
-      });
-
-      runMultipleAcquisitionsButton_.setFont(new java.awt.Font("Tahoma", 0, 14)); // NOI18N
-      runMultipleAcquisitionsButton_.setText("Run all");
-      runMultipleAcquisitionsButton_.addActionListener(new java.awt.event.ActionListener() {
-         public void actionPerformed(java.awt.event.ActionEvent evt) {
-            runMultipleAcquisitionsButton_ActionPerformed(evt);
-         }
-      });
-
-      intereaveButton_.setFont(new java.awt.Font("Tahoma", 0, 14)); // NOI18N
-      intereaveButton_.setText("In parallel");
-      intereaveButton_.addActionListener(new java.awt.event.ActionListener() {
-         public void actionPerformed(java.awt.event.ActionEvent evt) {
-            intereaveButton_ActionPerformed(evt);
-         }
-      });
-
-      deinterleaveButton_.setFont(new java.awt.Font("Tahoma", 0, 14)); // NOI18N
-      deinterleaveButton_.setText("In series");
-      deinterleaveButton_.addActionListener(new java.awt.event.ActionListener() {
-         public void actionPerformed(java.awt.event.ActionEvent evt) {
-            deinterleaveButton_ActionPerformed(evt);
-         }
-      });
-
-      javax.swing.GroupLayout jPanel1Layout = new javax.swing.GroupLayout(jPanel1);
-      jPanel1.setLayout(jPanel1Layout);
-      jPanel1Layout.setHorizontalGroup(
-         jPanel1Layout.createParallelGroup(javax.swing.GroupLayout.Alignment.LEADING)
-         .addGroup(jPanel1Layout.createSequentialGroup()
-            .addContainerGap()
-            .addComponent(addAcqButton_)
-            .addPreferredGap(javax.swing.LayoutStyle.ComponentPlacement.RELATED)
-            .addComponent(removeAcqButton_)
-            .addPreferredGap(javax.swing.LayoutStyle.ComponentPlacement.RELATED)
-            .addComponent(moveAcqUpButton_)
-            .addGap(3, 3, 3)
-            .addComponent(moveAcqDownButton_, javax.swing.GroupLayout.PREFERRED_SIZE, 106, javax.swing.GroupLayout.PREFERRED_SIZE)
-            .addPreferredGap(javax.swing.LayoutStyle.ComponentPlacement.RELATED)
-            .addComponent(intereaveButton_)
-            .addPreferredGap(javax.swing.LayoutStyle.ComponentPlacement.RELATED)
-            .addComponent(deinterleaveButton_)
-            .addGap(67, 67, 67)
-            .addComponent(runMultipleAcquisitionsButton_, javax.swing.GroupLayout.PREFERRED_SIZE, 80, javax.swing.GroupLayout.PREFERRED_SIZE)
-            .addContainerGap())
-      );
-      jPanel1Layout.setVerticalGroup(
-         jPanel1Layout.createParallelGroup(javax.swing.GroupLayout.Alignment.LEADING)
-         .addGroup(jPanel1Layout.createSequentialGroup()
-            .addContainerGap(javax.swing.GroupLayout.DEFAULT_SIZE, Short.MAX_VALUE)
-            .addGroup(jPanel1Layout.createParallelGroup(javax.swing.GroupLayout.Alignment.BASELINE)
-               .addComponent(addAcqButton_)
-               .addComponent(removeAcqButton_)
-               .addComponent(moveAcqUpButton_)
-               .addComponent(moveAcqDownButton_)
-               .addComponent(runMultipleAcquisitionsButton_)
-               .addComponent(intereaveButton_)
-               .addComponent(deinterleaveButton_)))
-      );
-
-      javax.swing.GroupLayout multipleAcquisitionsPanelLayout = new javax.swing.GroupLayout(multipleAcquisitionsPanel);
-      multipleAcquisitionsPanel.setLayout(multipleAcquisitionsPanelLayout);
-      multipleAcquisitionsPanelLayout.setHorizontalGroup(
-         multipleAcquisitionsPanelLayout.createParallelGroup(javax.swing.GroupLayout.Alignment.LEADING)
-         .addComponent(multipleAcqScrollPane_)
-         .addGroup(multipleAcquisitionsPanelLayout.createSequentialGroup()
-            .addComponent(jPanel1, javax.swing.GroupLayout.DEFAULT_SIZE, javax.swing.GroupLayout.DEFAULT_SIZE, Short.MAX_VALUE)
-            .addContainerGap())
-      );
-      multipleAcquisitionsPanelLayout.setVerticalGroup(
-         multipleAcquisitionsPanelLayout.createParallelGroup(javax.swing.GroupLayout.Alignment.LEADING)
-         .addGroup(javax.swing.GroupLayout.Alignment.TRAILING, multipleAcquisitionsPanelLayout.createSequentialGroup()
-            .addContainerGap()
-            .addComponent(multipleAcqScrollPane_, javax.swing.GroupLayout.DEFAULT_SIZE, 104, Short.MAX_VALUE)
-            .addPreferredGap(javax.swing.LayoutStyle.ComponentPlacement.RELATED)
-            .addComponent(jPanel1, javax.swing.GroupLayout.PREFERRED_SIZE, javax.swing.GroupLayout.DEFAULT_SIZE, javax.swing.GroupLayout.PREFERRED_SIZE))
-      );
-
-      splitPaneTopPanel_.addTab("Setup multiple acquisitions", multipleAcquisitionsPanel);
-
-      gridTable_.setModel(regionManager_.createGridTableModel());
-      gridTable_.setSelectionMode(javax.swing.ListSelectionModel.SINGLE_SELECTION);
-      jScrollPane2.setViewportView(gridTable_);
-
-      deleteSelectedRegionButton_.setFont(new java.awt.Font("Tahoma", 1, 14)); // NOI18N
-      deleteSelectedRegionButton_.setText("-");
-      deleteSelectedRegionButton_.addActionListener(new java.awt.event.ActionListener() {
-         public void actionPerformed(java.awt.event.ActionEvent evt) {
-            deleteSelectedRegionButton_ActionPerformed(evt);
-         }
-      });
-
-      deleteAllRegionsButton_.setFont(new java.awt.Font("Tahoma", 0, 14)); // NOI18N
-      deleteAllRegionsButton_.setText("Delete all");
-      deleteAllRegionsButton_.addActionListener(new java.awt.event.ActionListener() {
-         public void actionPerformed(java.awt.event.ActionEvent evt) {
-            deleteAllRegionsButton_ActionPerformed(evt);
-         }
-      });
-
-      saveButton_.setText("Save");
-      saveButton_.addActionListener(new java.awt.event.ActionListener() {
-         public void actionPerformed(java.awt.event.ActionEvent evt) {
-            saveButton_ActionPerformed(evt);
-         }
-      });
-
-      loadButton_.setText("Load");
-      loadButton_.addActionListener(new java.awt.event.ActionListener() {
-         public void actionPerformed(java.awt.event.ActionEvent evt) {
-            loadButton_ActionPerformed(evt);
-         }
-      });
-
-      javax.swing.GroupLayout gridsPanel_Layout = new javax.swing.GroupLayout(gridsPanel_);
-      gridsPanel_.setLayout(gridsPanel_Layout);
-      gridsPanel_Layout.setHorizontalGroup(
-         gridsPanel_Layout.createParallelGroup(javax.swing.GroupLayout.Alignment.LEADING)
-         .addComponent(jScrollPane2, javax.swing.GroupLayout.DEFAULT_SIZE, 962, Short.MAX_VALUE)
-         .addGroup(gridsPanel_Layout.createSequentialGroup()
-            .addGap(78, 78, 78)
-            .addComponent(saveButton_)
-            .addPreferredGap(javax.swing.LayoutStyle.ComponentPlacement.RELATED)
-            .addComponent(loadButton_)
-            .addPreferredGap(javax.swing.LayoutStyle.ComponentPlacement.RELATED, 254, Short.MAX_VALUE)
-            .addComponent(deleteSelectedRegionButton_)
-            .addGap(41, 41, 41)
-            .addComponent(deleteAllRegionsButton_)
-            .addGap(347, 347, 347))
-      );
-      gridsPanel_Layout.setVerticalGroup(
-         gridsPanel_Layout.createParallelGroup(javax.swing.GroupLayout.Alignment.LEADING)
-         .addGroup(gridsPanel_Layout.createSequentialGroup()
-            .addComponent(jScrollPane2, javax.swing.GroupLayout.DEFAULT_SIZE, 115, Short.MAX_VALUE)
-            .addPreferredGap(javax.swing.LayoutStyle.ComponentPlacement.RELATED)
-            .addGroup(gridsPanel_Layout.createParallelGroup(javax.swing.GroupLayout.Alignment.BASELINE)
-               .addComponent(deleteSelectedRegionButton_)
-               .addComponent(deleteAllRegionsButton_)
-               .addComponent(saveButton_)
-               .addComponent(loadButton_)))
-      );
-
-      splitPaneTopPanel_.addTab("Grids", gridsPanel_);
-
-      deleteSelectedSurfaceButton_.setFont(new java.awt.Font("Tahoma", 1, 14)); // NOI18N
-      deleteSelectedSurfaceButton_.setText("-");
-      deleteSelectedSurfaceButton_.addActionListener(new java.awt.event.ActionListener() {
-         public void actionPerformed(java.awt.event.ActionEvent evt) {
-            deleteSelectedSurfaceButton_ActionPerformed(evt);
-         }
-      });
-
-      deleteAllSurfacesButton_.setFont(new java.awt.Font("Tahoma", 0, 14)); // NOI18N
-      deleteAllSurfacesButton_.setText("Delete all");
-      deleteAllSurfacesButton_.addActionListener(new java.awt.event.ActionListener() {
-         public void actionPerformed(java.awt.event.ActionEvent evt) {
-            deleteAllSurfacesButton_ActionPerformed(evt);
-         }
-      });
-
-      jScrollPane3.setFocusable(false);
-      jScrollPane3.setFont(new java.awt.Font("Tahoma", 0, 14)); // NOI18N
-
-      surfacesTable_.setModel(surfaceManager_.createSurfaceTableModel());
-      surfacesTable_.setSelectionMode(javax.swing.ListSelectionModel.SINGLE_SELECTION);
-      jScrollPane3.setViewportView(surfacesTable_);
-
-      saveSurfacesButton_.setFont(new java.awt.Font("Tahoma", 0, 14)); // NOI18N
-      saveSurfacesButton_.setText("Save");
-      saveSurfacesButton_.addActionListener(new java.awt.event.ActionListener() {
-         public void actionPerformed(java.awt.event.ActionEvent evt) {
-            saveSurfacesButton_ActionPerformed(evt);
-         }
-      });
-
-      loadSurfacesButton_.setFont(new java.awt.Font("Tahoma", 0, 14)); // NOI18N
-      loadSurfacesButton_.setText("Load");
-      loadSurfacesButton_.addActionListener(new java.awt.event.ActionListener() {
-         public void actionPerformed(java.awt.event.ActionEvent evt) {
-            loadSurfacesButton_ActionPerformed(evt);
-         }
-      });
-
-      javax.swing.GroupLayout surfacesPanel_Layout = new javax.swing.GroupLayout(surfacesPanel_);
-      surfacesPanel_.setLayout(surfacesPanel_Layout);
-      surfacesPanel_Layout.setHorizontalGroup(
-         surfacesPanel_Layout.createParallelGroup(javax.swing.GroupLayout.Alignment.LEADING)
-         .addGroup(surfacesPanel_Layout.createSequentialGroup()
-            .addGap(88, 88, 88)
-            .addComponent(saveSurfacesButton_)
-            .addPreferredGap(javax.swing.LayoutStyle.ComponentPlacement.RELATED)
-            .addComponent(loadSurfacesButton_)
-            .addPreferredGap(javax.swing.LayoutStyle.ComponentPlacement.RELATED, javax.swing.GroupLayout.DEFAULT_SIZE, Short.MAX_VALUE)
-            .addComponent(deleteSelectedSurfaceButton_)
-            .addPreferredGap(javax.swing.LayoutStyle.ComponentPlacement.UNRELATED)
-            .addComponent(deleteAllSurfacesButton_)
-            .addGap(362, 362, 362))
-         .addComponent(jScrollPane3, javax.swing.GroupLayout.DEFAULT_SIZE, 962, Short.MAX_VALUE)
-      );
-      surfacesPanel_Layout.setVerticalGroup(
-         surfacesPanel_Layout.createParallelGroup(javax.swing.GroupLayout.Alignment.LEADING)
-         .addGroup(surfacesPanel_Layout.createSequentialGroup()
-            .addComponent(jScrollPane3, javax.swing.GroupLayout.DEFAULT_SIZE, 116, Short.MAX_VALUE)
-            .addPreferredGap(javax.swing.LayoutStyle.ComponentPlacement.RELATED)
-            .addGroup(surfacesPanel_Layout.createParallelGroup(javax.swing.GroupLayout.Alignment.BASELINE)
-               .addComponent(deleteAllSurfacesButton_)
-               .addComponent(deleteSelectedSurfaceButton_)
-               .addComponent(saveSurfacesButton_)
-               .addComponent(loadSurfacesButton_)))
-      );
-
-      splitPaneTopPanel_.addTab("Surfaces", surfacesPanel_);
-
-      splitPane_.setTopComponent(splitPaneTopPanel_);
-
-      exploreSavingDirLabel_.setFont(new java.awt.Font("Tahoma", 0, 14)); // NOI18N
-      exploreSavingDirLabel_.setText("Saving directory: ");
-
-      globalSavingDirTextField_.setFont(new java.awt.Font("Tahoma", 0, 14)); // NOI18N
-      globalSavingDirTextField_.setText("jTextField1");
-
-      exploreSampleLabel_.setFont(new java.awt.Font("Tahoma", 1, 16)); // NOI18N
-      exploreSampleLabel_.setText("Explore sample");
-
-      explorePercentLabel_.setFont(new java.awt.Font("Tahoma", 0, 14)); // NOI18N
-      explorePercentLabel_.setText("%");
-
-      exploreTileOverlapSpinner_.setFont(new java.awt.Font("Tahoma", 0, 14)); // NOI18N
-      exploreTileOverlapSpinner_.setModel(new javax.swing.SpinnerNumberModel(0.0d, 0.0d, 99.0d, 1.0d));
-
-      exploreOverlapLabel_.setFont(new java.awt.Font("Tahoma", 0, 14)); // NOI18N
-      exploreOverlapLabel_.setText("Tile overlap:");
-
-      exploreChannelGroupCombo_.setFont(new java.awt.Font("Tahoma", 0, 14)); // NOI18N
-      exploreChannelGroupCombo_.setModel(new ChannelComboBoxModel());
-
-      channelGroupLabel_.setFont(new java.awt.Font("Tahoma", 0, 14)); // NOI18N
-      channelGroupLabel_.setText("Channel Group: ");
-
-      exploreZStepSpinner_.setFont(new java.awt.Font("Tahoma", 0, 14)); // NOI18N
-      exploreZStepSpinner_.setModel(new javax.swing.SpinnerNumberModel(1.0d, null, null, 1.0d));
-      exploreZStepSpinner_.addChangeListener(new javax.swing.event.ChangeListener() {
-         public void stateChanged(javax.swing.event.ChangeEvent evt) {
-            exploreZStepSpinner_StateChanged(evt);
-         }
-      });
-
-      exploreZStepLabel_.setFont(new java.awt.Font("Tahoma", 0, 14)); // NOI18N
-      exploreZStepLabel_.setText("<html>Z-step (&mu;m):</html>");
-
-      exploreBrowseButton_.setFont(new java.awt.Font("Tahoma", 0, 14)); // NOI18N
-      exploreBrowseButton_.setText("Browse");
-      exploreBrowseButton_.addActionListener(new java.awt.event.ActionListener() {
-         public void actionPerformed(java.awt.event.ActionEvent evt) {
-            exploreBrowseButton_ActionPerformed(evt);
-         }
-      });
-
-      exploreSavingNameLabel_.setFont(new java.awt.Font("Tahoma", 0, 14)); // NOI18N
-      exploreSavingNameLabel_.setText("Saving name: ");
-
-      exploreSavingNameTextField_.setFont(new java.awt.Font("Tahoma", 0, 14)); // NOI18N
-      exploreSavingNameTextField_.setText("jTextField2");
-      exploreSavingNameTextField_.addActionListener(new java.awt.event.ActionListener() {
-         public void actionPerformed(java.awt.event.ActionEvent evt) {
-            exploreSavingNameTextField_ActionPerformed(evt);
-         }
-      });
-
-      newExploreWindowButton_.setFont(new java.awt.Font("Tahoma", 0, 14)); // NOI18N
-      newExploreWindowButton_.setText("Explore!");
-      newExploreWindowButton_.addActionListener(new java.awt.event.ActionListener() {
-         public void actionPerformed(java.awt.event.ActionEvent evt) {
-            newExploreWindowButton_ActionPerformed(evt);
-         }
-      });
-
-      jLabel1.setFont(new java.awt.Font("Tahoma", 1, 16)); // NOI18N
-      jLabel1.setText("Acquisition Settings");
-
-      acqTabbedPane_.setFont(new java.awt.Font("Tahoma", 0, 14)); // NOI18N
-
-      savingNameLabel_.setFont(new java.awt.Font("Tahoma", 0, 14)); // NOI18N
-      savingNameLabel_.setText("Saving name: ");
-
-      savingNameTextField_.setFont(new java.awt.Font("Tahoma", 0, 14)); // NOI18N
-      savingNameTextField_.setText("jTextField2");
-
-      javax.swing.GroupLayout savingTab_Layout = new javax.swing.GroupLayout(savingTab_);
-      savingTab_.setLayout(savingTab_Layout);
-      savingTab_Layout.setHorizontalGroup(
-         savingTab_Layout.createParallelGroup(javax.swing.GroupLayout.Alignment.LEADING)
-         .addGroup(savingTab_Layout.createSequentialGroup()
-            .addContainerGap()
-            .addGroup(savingTab_Layout.createParallelGroup(javax.swing.GroupLayout.Alignment.LEADING)
-               .addComponent(savingNameLabel_)
-               .addGroup(savingTab_Layout.createSequentialGroup()
-                  .addGap(6, 6, 6)
-                  .addComponent(savingNameTextField_, javax.swing.GroupLayout.PREFERRED_SIZE, 686, javax.swing.GroupLayout.PREFERRED_SIZE)))
-            .addContainerGap(260, Short.MAX_VALUE))
-      );
-      savingTab_Layout.setVerticalGroup(
-         savingTab_Layout.createParallelGroup(javax.swing.GroupLayout.Alignment.LEADING)
-         .addGroup(savingTab_Layout.createSequentialGroup()
-            .addContainerGap()
-            .addComponent(savingNameLabel_)
-            .addPreferredGap(javax.swing.LayoutStyle.ComponentPlacement.RELATED)
-            .addComponent(savingNameTextField_, javax.swing.GroupLayout.PREFERRED_SIZE, javax.swing.GroupLayout.DEFAULT_SIZE, javax.swing.GroupLayout.PREFERRED_SIZE)
-            .addContainerGap(298, Short.MAX_VALUE))
-      );
-
-      acqTabbedPane_.addTab("Saving", savingTab_);
-
-      timePointsPanel_.setBorder(javax.swing.BorderFactory.createTitledBorder(""));
-
-      timeIntevalUnitCombo_.setFont(new java.awt.Font("Tahoma", 0, 14)); // NOI18N
-      timeIntevalUnitCombo_.setModel(new DefaultComboBoxModel(new String[]{"ms", "s", "min"}));
-      timeIntevalUnitCombo_.addActionListener(new java.awt.event.ActionListener() {
-         public void actionPerformed(java.awt.event.ActionEvent evt) {
-            timeIntevalUnitCombo_ActionPerformed(evt);
-         }
-      });
-
-      timeIntervalLabel_.setFont(new java.awt.Font("Tahoma", 0, 14)); // NOI18N
-      timeIntervalLabel_.setText("Interval");
-
-      numTimePointsLabel_.setFont(new java.awt.Font("Tahoma", 0, 14)); // NOI18N
-      numTimePointsLabel_.setText("Number");
-
-      numTimePointsSpinner_.setFont(new java.awt.Font("Tahoma", 0, 14)); // NOI18N
-      numTimePointsSpinner_.setModel(new javax.swing.SpinnerNumberModel(1, 1, null, 1));
-      numTimePointsSpinner_.addChangeListener(new javax.swing.event.ChangeListener() {
-         public void stateChanged(javax.swing.event.ChangeEvent evt) {
-            numTimePointsSpinner_StateChanged(evt);
-         }
-      });
-
-      timeIntervalSpinner_.setFont(new java.awt.Font("Tahoma", 0, 14)); // NOI18N
-      timeIntervalSpinner_.setModel(new javax.swing.SpinnerNumberModel(0.0d, 0.0d, null, 1.0d));
-      timeIntervalSpinner_.addChangeListener(new javax.swing.event.ChangeListener() {
-         public void stateChanged(javax.swing.event.ChangeEvent evt) {
-            timeIntervalSpinner_StateChanged(evt);
-         }
-      });
-
-      javax.swing.GroupLayout timePointsPanel_Layout = new javax.swing.GroupLayout(timePointsPanel_);
-      timePointsPanel_.setLayout(timePointsPanel_Layout);
-      timePointsPanel_Layout.setHorizontalGroup(
-         timePointsPanel_Layout.createParallelGroup(javax.swing.GroupLayout.Alignment.LEADING)
-         .addGroup(timePointsPanel_Layout.createSequentialGroup()
-            .addGap(0, 0, Short.MAX_VALUE)
-            .addGroup(timePointsPanel_Layout.createParallelGroup(javax.swing.GroupLayout.Alignment.LEADING)
-               .addComponent(timeIntervalLabel_, javax.swing.GroupLayout.Alignment.TRAILING)
-               .addComponent(numTimePointsLabel_, javax.swing.GroupLayout.Alignment.TRAILING))
-            .addPreferredGap(javax.swing.LayoutStyle.ComponentPlacement.UNRELATED)
-            .addGroup(timePointsPanel_Layout.createParallelGroup(javax.swing.GroupLayout.Alignment.LEADING)
-               .addComponent(numTimePointsSpinner_, javax.swing.GroupLayout.PREFERRED_SIZE, 49, javax.swing.GroupLayout.PREFERRED_SIZE)
-               .addGroup(timePointsPanel_Layout.createSequentialGroup()
-                  .addComponent(timeIntervalSpinner_, javax.swing.GroupLayout.PREFERRED_SIZE, 72, javax.swing.GroupLayout.PREFERRED_SIZE)
-                  .addPreferredGap(javax.swing.LayoutStyle.ComponentPlacement.RELATED)
-                  .addComponent(timeIntevalUnitCombo_, javax.swing.GroupLayout.PREFERRED_SIZE, 78, javax.swing.GroupLayout.PREFERRED_SIZE)))
-            .addContainerGap(javax.swing.GroupLayout.DEFAULT_SIZE, Short.MAX_VALUE))
-      );
-      timePointsPanel_Layout.setVerticalGroup(
-         timePointsPanel_Layout.createParallelGroup(javax.swing.GroupLayout.Alignment.LEADING)
-         .addGroup(timePointsPanel_Layout.createSequentialGroup()
-            .addContainerGap()
-            .addGroup(timePointsPanel_Layout.createParallelGroup(javax.swing.GroupLayout.Alignment.BASELINE)
-               .addComponent(numTimePointsLabel_)
-               .addComponent(numTimePointsSpinner_, javax.swing.GroupLayout.PREFERRED_SIZE, javax.swing.GroupLayout.DEFAULT_SIZE, javax.swing.GroupLayout.PREFERRED_SIZE))
-            .addPreferredGap(javax.swing.LayoutStyle.ComponentPlacement.UNRELATED)
-            .addGroup(timePointsPanel_Layout.createParallelGroup(javax.swing.GroupLayout.Alignment.BASELINE)
-               .addComponent(timeIntervalLabel_)
-               .addComponent(timeIntervalSpinner_, javax.swing.GroupLayout.PREFERRED_SIZE, javax.swing.GroupLayout.DEFAULT_SIZE, javax.swing.GroupLayout.PREFERRED_SIZE)
-               .addComponent(timeIntevalUnitCombo_, javax.swing.GroupLayout.PREFERRED_SIZE, 28, javax.swing.GroupLayout.PREFERRED_SIZE))
-            .addGap(0, 12, Short.MAX_VALUE))
-      );
-
-      addTextEditListener(numTimePointsSpinner_);
-      addTextEditListener(timeIntervalSpinner_);
-
-      timePointsCheckBox_.setFont(new java.awt.Font("Tahoma", 0, 14)); // NOI18N
-      timePointsCheckBox_.setText("Time points");
-      timePointsCheckBox_.addActionListener(new java.awt.event.ActionListener() {
-         public void actionPerformed(java.awt.event.ActionEvent evt) {
-            timePointsCheckBox_ActionPerformed(evt);
-         }
-      });
-
-      javax.swing.GroupLayout timePointsTab_Layout = new javax.swing.GroupLayout(timePointsTab_);
-      timePointsTab_.setLayout(timePointsTab_Layout);
-      timePointsTab_Layout.setHorizontalGroup(
-         timePointsTab_Layout.createParallelGroup(javax.swing.GroupLayout.Alignment.LEADING)
-         .addGroup(timePointsTab_Layout.createSequentialGroup()
-            .addContainerGap()
-            .addGroup(timePointsTab_Layout.createParallelGroup(javax.swing.GroupLayout.Alignment.LEADING)
-               .addComponent(timePointsCheckBox_)
-               .addComponent(timePointsPanel_, javax.swing.GroupLayout.PREFERRED_SIZE, javax.swing.GroupLayout.DEFAULT_SIZE, javax.swing.GroupLayout.PREFERRED_SIZE))
-            .addContainerGap(723, Short.MAX_VALUE))
-      );
-      timePointsTab_Layout.setVerticalGroup(
-         timePointsTab_Layout.createParallelGroup(javax.swing.GroupLayout.Alignment.LEADING)
-         .addGroup(timePointsTab_Layout.createSequentialGroup()
-            .addGap(6, 6, 6)
-            .addComponent(timePointsCheckBox_)
-            .addPreferredGap(javax.swing.LayoutStyle.ComponentPlacement.RELATED)
-            .addComponent(timePointsPanel_, javax.swing.GroupLayout.PREFERRED_SIZE, javax.swing.GroupLayout.DEFAULT_SIZE, javax.swing.GroupLayout.PREFERRED_SIZE)
-            .addContainerGap(231, Short.MAX_VALUE))
-      );
-
-      for (Component c : timePointsPanel_.getComponents()) {
-         c.setEnabled(false);
-      }
-
-      acqTabbedPane_.addTab("Time", timePointsTab_);
-
-      simpleZPanel_.setBorder(javax.swing.BorderFactory.createBevelBorder(javax.swing.border.BevelBorder.RAISED));
-
-      zStackModeButtonGroup_.add(simpleZStackRadioButton_);
-      simpleZStackRadioButton_.setFont(new java.awt.Font("Tahoma", 0, 14)); // NOI18N
-      simpleZStackRadioButton_.setText("Simple Z stack");
-      simpleZStackRadioButton_.addActionListener(new java.awt.event.ActionListener() {
-         public void actionPerformed(java.awt.event.ActionEvent evt) {
-            simpleZStackRadioButton_ActionPerformed(evt);
-         }
-      });
-=======
    private void colorAndBoldButton(JRadioButton b) {
       b.setFont(b.getFont().deriveFont(b.isSelected() ? Font.BOLD : Font.PLAIN));
       b.setForeground(b.isSelected() ? LIGHT_GREEN : DEFAULT_RADIO_BUTTON_TEXT_COLOR);
@@ -1955,7 +999,6 @@
       });
 
       acq3DSubtypePanel_.setLayout(new java.awt.CardLayout());
->>>>>>> dae1c3c9
 
       zStartLabel.setFont(new java.awt.Font("Tahoma", 0, 14)); // NOI18N
       zStartLabel.setText("<html>Z-start (&mu;m)</html>");
@@ -1967,11 +1010,7 @@
       jLabel2.setText("Surface/Grid XY footprint:");
 
       simpleZStackFootprintCombo_.setFont(new java.awt.Font("Tahoma", 0, 14)); // NOI18N
-<<<<<<< HEAD
-      simpleZStackFootprintCombo_.setModel(createSurfaceAndRegionComboBoxModel(true,true));
-=======
       simpleZStackFootprintCombo_.setModel(new SurfaceGridComboBoxModel(false, false));
->>>>>>> dae1c3c9
       simpleZStackFootprintCombo_.addActionListener(new java.awt.event.ActionListener() {
          public void actionPerformed(java.awt.event.ActionEvent evt) {
             simpleZStackFootprintCombo_ActionPerformed(evt);
@@ -1993,74 +1032,6 @@
             zEndSpinner_StateChanged(evt);
          }
       });
-<<<<<<< HEAD
-
-      javax.swing.GroupLayout simpleZPanel_Layout = new javax.swing.GroupLayout(simpleZPanel_);
-      simpleZPanel_.setLayout(simpleZPanel_Layout);
-      simpleZPanel_Layout.setHorizontalGroup(
-         simpleZPanel_Layout.createParallelGroup(javax.swing.GroupLayout.Alignment.LEADING)
-         .addGroup(simpleZPanel_Layout.createSequentialGroup()
-            .addContainerGap()
-            .addGroup(simpleZPanel_Layout.createParallelGroup(javax.swing.GroupLayout.Alignment.LEADING)
-               .addComponent(simpleZStackFootprintCombo_, 0, javax.swing.GroupLayout.DEFAULT_SIZE, Short.MAX_VALUE)
-               .addGroup(simpleZPanel_Layout.createSequentialGroup()
-                  .addGroup(simpleZPanel_Layout.createParallelGroup(javax.swing.GroupLayout.Alignment.LEADING)
-                     .addComponent(simpleZStackRadioButton_)
-                     .addComponent(jLabel2))
-                  .addGap(0, 0, Short.MAX_VALUE))
-               .addGroup(simpleZPanel_Layout.createSequentialGroup()
-                  .addGroup(simpleZPanel_Layout.createParallelGroup(javax.swing.GroupLayout.Alignment.LEADING)
-                     .addComponent(zStartLabel, javax.swing.GroupLayout.PREFERRED_SIZE, javax.swing.GroupLayout.DEFAULT_SIZE, javax.swing.GroupLayout.PREFERRED_SIZE)
-                     .addComponent(zEndLabel, javax.swing.GroupLayout.PREFERRED_SIZE, javax.swing.GroupLayout.DEFAULT_SIZE, javax.swing.GroupLayout.PREFERRED_SIZE))
-                  .addPreferredGap(javax.swing.LayoutStyle.ComponentPlacement.RELATED)
-                  .addGroup(simpleZPanel_Layout.createParallelGroup(javax.swing.GroupLayout.Alignment.LEADING)
-                     .addComponent(zEndSpinner_)
-                     .addComponent(zStartSpinner_))))
-            .addContainerGap())
-      );
-      simpleZPanel_Layout.setVerticalGroup(
-         simpleZPanel_Layout.createParallelGroup(javax.swing.GroupLayout.Alignment.LEADING)
-         .addGroup(simpleZPanel_Layout.createSequentialGroup()
-            .addContainerGap()
-            .addComponent(simpleZStackRadioButton_)
-            .addGap(5, 5, 5)
-            .addGroup(simpleZPanel_Layout.createParallelGroup(javax.swing.GroupLayout.Alignment.BASELINE)
-               .addComponent(zStartLabel, javax.swing.GroupLayout.PREFERRED_SIZE, javax.swing.GroupLayout.DEFAULT_SIZE, javax.swing.GroupLayout.PREFERRED_SIZE)
-               .addComponent(zStartSpinner_, javax.swing.GroupLayout.PREFERRED_SIZE, javax.swing.GroupLayout.DEFAULT_SIZE, javax.swing.GroupLayout.PREFERRED_SIZE))
-            .addPreferredGap(javax.swing.LayoutStyle.ComponentPlacement.UNRELATED)
-            .addGroup(simpleZPanel_Layout.createParallelGroup(javax.swing.GroupLayout.Alignment.BASELINE)
-               .addComponent(zEndLabel, javax.swing.GroupLayout.PREFERRED_SIZE, javax.swing.GroupLayout.DEFAULT_SIZE, javax.swing.GroupLayout.PREFERRED_SIZE)
-               .addComponent(zEndSpinner_, javax.swing.GroupLayout.PREFERRED_SIZE, javax.swing.GroupLayout.DEFAULT_SIZE, javax.swing.GroupLayout.PREFERRED_SIZE))
-            .addPreferredGap(javax.swing.LayoutStyle.ComponentPlacement.UNRELATED)
-            .addComponent(jLabel2)
-            .addPreferredGap(javax.swing.LayoutStyle.ComponentPlacement.RELATED)
-            .addComponent(simpleZStackFootprintCombo_, javax.swing.GroupLayout.PREFERRED_SIZE, javax.swing.GroupLayout.DEFAULT_SIZE, javax.swing.GroupLayout.PREFERRED_SIZE)
-            .addContainerGap(javax.swing.GroupLayout.DEFAULT_SIZE, Short.MAX_VALUE))
-      );
-
-      addTextEditListener(zStartSpinner_);
-      addTextEditListener(zEndSpinner_);
-
-      volumeBetweenZPanel_.setBorder(javax.swing.BorderFactory.createBevelBorder(javax.swing.border.BevelBorder.RAISED));
-
-      zStackModeButtonGroup_.add(volumeBetweenSurfacesRadioButton_);
-      volumeBetweenSurfacesRadioButton_.setFont(new java.awt.Font("Tahoma", 0, 14)); // NOI18N
-      volumeBetweenSurfacesRadioButton_.setText("Volume between two surfaces");
-      volumeBetweenSurfacesRadioButton_.addActionListener(new java.awt.event.ActionListener() {
-         public void actionPerformed(java.awt.event.ActionEvent evt) {
-            volumeBetweenSurfacesRadioButton_ActionPerformed(evt);
-         }
-      });
-
-      topSurfaceLabel_.setFont(new java.awt.Font("Tahoma", 0, 14)); // NOI18N
-      topSurfaceLabel_.setText("Z-start");
-
-      bottomSurfaceLabel_.setFont(new java.awt.Font("Tahoma", 0, 14)); // NOI18N
-      bottomSurfaceLabel_.setText("Z-end");
-
-      topSurfaceCombo_.setFont(new java.awt.Font("Tahoma", 0, 14)); // NOI18N
-      topSurfaceCombo_.setModel(createSurfaceAndRegionComboBoxModel(true,false));
-=======
 
       setCurrentZStartButton_.setText("Set current Z");
       setCurrentZStartButton_.addActionListener(new java.awt.event.ActionListener() {
@@ -2136,7 +1107,6 @@
 
       topSurfaceCombo_.setFont(new java.awt.Font("Tahoma", 0, 14)); // NOI18N
       topSurfaceCombo_.setModel(new SurfaceGridComboBoxModel(true, false));
->>>>>>> dae1c3c9
       topSurfaceCombo_.addActionListener(new java.awt.event.ActionListener() {
          public void actionPerformed(java.awt.event.ActionEvent evt) {
             topSurfaceCombo_ActionPerformed(evt);
@@ -2144,11 +1114,7 @@
       });
 
       bottomSurfaceCombo_.setFont(new java.awt.Font("Tahoma", 0, 14)); // NOI18N
-<<<<<<< HEAD
-      bottomSurfaceCombo_.setModel(createSurfaceAndRegionComboBoxModel(true,false));
-=======
       bottomSurfaceCombo_.setModel(new SurfaceGridComboBoxModel(true, false));
->>>>>>> dae1c3c9
       bottomSurfaceCombo_.addActionListener(new java.awt.event.ActionListener() {
          public void actionPerformed(java.awt.event.ActionEvent evt) {
             bottomSurfaceCombo_ActionPerformed(evt);
@@ -2156,11 +1122,7 @@
       });
 
       jLabel5.setFont(new java.awt.Font("Tahoma", 0, 14)); // NOI18N
-<<<<<<< HEAD
-      jLabel5.setText("XY footprint:");
-=======
       jLabel5.setText("XY footprint from:");
->>>>>>> dae1c3c9
 
       volumeBetweenFootprintCombo_.setFont(new java.awt.Font("Tahoma", 0, 14)); // NOI18N
       volumeBetweenFootprintCombo_.setModel(new javax.swing.DefaultComboBoxModel(new String[] { "Top surface", "Bottom surface" }));
@@ -2198,56 +1160,30 @@
             .addContainerGap()
             .addGroup(volumeBetweenZPanel_Layout.createParallelGroup(javax.swing.GroupLayout.Alignment.LEADING)
                .addGroup(volumeBetweenZPanel_Layout.createSequentialGroup()
-<<<<<<< HEAD
-                  .addComponent(volumeBetweenSurfacesRadioButton_)
-                  .addGap(0, 0, Short.MAX_VALUE))
-               .addGroup(volumeBetweenZPanel_Layout.createSequentialGroup()
-=======
->>>>>>> dae1c3c9
                   .addGroup(volumeBetweenZPanel_Layout.createParallelGroup(javax.swing.GroupLayout.Alignment.LEADING)
                      .addComponent(topSurfaceLabel_)
                      .addComponent(bottomSurfaceLabel_))
                   .addPreferredGap(javax.swing.LayoutStyle.ComponentPlacement.RELATED)
                   .addGroup(volumeBetweenZPanel_Layout.createParallelGroup(javax.swing.GroupLayout.Alignment.LEADING, false)
-<<<<<<< HEAD
-                     .addComponent(umAboveTopSurfaceSpinner_, javax.swing.GroupLayout.DEFAULT_SIZE, 53, Short.MAX_VALUE)
-=======
                      .addComponent(umAboveTopSurfaceSpinner_, javax.swing.GroupLayout.DEFAULT_SIZE, 71, Short.MAX_VALUE)
->>>>>>> dae1c3c9
                      .addComponent(umBelowBottomSurfaceSpinner_))
                   .addPreferredGap(javax.swing.LayoutStyle.ComponentPlacement.RELATED)
                   .addGroup(volumeBetweenZPanel_Layout.createParallelGroup(javax.swing.GroupLayout.Alignment.LEADING)
                      .addComponent(umAboveVolBetweenLabel_, javax.swing.GroupLayout.PREFERRED_SIZE, javax.swing.GroupLayout.DEFAULT_SIZE, javax.swing.GroupLayout.PREFERRED_SIZE)
                      .addComponent(umBelowVolBetweenLabel_, javax.swing.GroupLayout.PREFERRED_SIZE, javax.swing.GroupLayout.DEFAULT_SIZE, javax.swing.GroupLayout.PREFERRED_SIZE))
                   .addPreferredGap(javax.swing.LayoutStyle.ComponentPlacement.RELATED)
-<<<<<<< HEAD
-                  .addGroup(volumeBetweenZPanel_Layout.createParallelGroup(javax.swing.GroupLayout.Alignment.LEADING)
-                     .addComponent(topSurfaceCombo_, 0, javax.swing.GroupLayout.DEFAULT_SIZE, Short.MAX_VALUE)
-=======
                   .addGroup(volumeBetweenZPanel_Layout.createParallelGroup(javax.swing.GroupLayout.Alignment.LEADING, false)
                      .addComponent(topSurfaceCombo_, 0, 166, Short.MAX_VALUE)
->>>>>>> dae1c3c9
                      .addComponent(bottomSurfaceCombo_, 0, javax.swing.GroupLayout.DEFAULT_SIZE, Short.MAX_VALUE)))
                .addGroup(volumeBetweenZPanel_Layout.createSequentialGroup()
                   .addComponent(jLabel5)
                   .addPreferredGap(javax.swing.LayoutStyle.ComponentPlacement.RELATED)
-<<<<<<< HEAD
-                  .addComponent(volumeBetweenFootprintCombo_, 0, 158, Short.MAX_VALUE)))
-            .addContainerGap())
-=======
                   .addComponent(volumeBetweenFootprintCombo_, javax.swing.GroupLayout.PREFERRED_SIZE, javax.swing.GroupLayout.DEFAULT_SIZE, javax.swing.GroupLayout.PREFERRED_SIZE)))
             .addContainerGap(368, Short.MAX_VALUE))
->>>>>>> dae1c3c9
       );
       volumeBetweenZPanel_Layout.setVerticalGroup(
          volumeBetweenZPanel_Layout.createParallelGroup(javax.swing.GroupLayout.Alignment.LEADING)
          .addGroup(volumeBetweenZPanel_Layout.createSequentialGroup()
-<<<<<<< HEAD
-            .addGap(10, 10, 10)
-            .addComponent(volumeBetweenSurfacesRadioButton_)
-            .addPreferredGap(javax.swing.LayoutStyle.ComponentPlacement.RELATED)
-=======
->>>>>>> dae1c3c9
             .addGroup(volumeBetweenZPanel_Layout.createParallelGroup(javax.swing.GroupLayout.Alignment.BASELINE)
                .addComponent(topSurfaceLabel_)
                .addComponent(topSurfaceCombo_, javax.swing.GroupLayout.PREFERRED_SIZE, javax.swing.GroupLayout.DEFAULT_SIZE, javax.swing.GroupLayout.PREFERRED_SIZE)
@@ -2263,20 +1199,10 @@
             .addGroup(volumeBetweenZPanel_Layout.createParallelGroup(javax.swing.GroupLayout.Alignment.BASELINE)
                .addComponent(jLabel5)
                .addComponent(volumeBetweenFootprintCombo_, javax.swing.GroupLayout.PREFERRED_SIZE, javax.swing.GroupLayout.DEFAULT_SIZE, javax.swing.GroupLayout.PREFERRED_SIZE))
-<<<<<<< HEAD
-            .addContainerGap(22, Short.MAX_VALUE))
-      );
-
-      fixedDistanceZPanel_.setBorder(javax.swing.BorderFactory.createBevelBorder(javax.swing.border.BevelBorder.RAISED));
-
-      zStackModeButtonGroup_.add(fixedDistanceFromSurfaceRadioButton_);
-      fixedDistanceFromSurfaceRadioButton_.setFont(new java.awt.Font("Tahoma", 0, 14)); // NOI18N
-      fixedDistanceFromSurfaceRadioButton_.setLabel("Within distance from surface");
-      fixedDistanceFromSurfaceRadioButton_.addActionListener(new java.awt.event.ActionListener() {
-         public void actionPerformed(java.awt.event.ActionEvent evt) {
-            fixedDistanceFromSurfaceRadioButton_ActionPerformed(evt);
-         }
-      });
+            .addGap(0, 26, Short.MAX_VALUE))
+      );
+
+      acq3DSubtypePanel_.add(volumeBetweenZPanel_, "volumeBetween");
 
       distanceBelowSurfaceLabel_.setFont(new java.awt.Font("Tahoma", 0, 14)); // NOI18N
       distanceBelowSurfaceLabel_.setText("Z-end");
@@ -2292,27 +1218,6 @@
       distanceAboveSurfaceLabel_.setFont(new java.awt.Font("Tahoma", 0, 14)); // NOI18N
       distanceAboveSurfaceLabel_.setText("Z-start");
 
-=======
-            .addGap(0, 26, Short.MAX_VALUE))
-      );
-
-      acq3DSubtypePanel_.add(volumeBetweenZPanel_, "volumeBetween");
-
-      distanceBelowSurfaceLabel_.setFont(new java.awt.Font("Tahoma", 0, 14)); // NOI18N
-      distanceBelowSurfaceLabel_.setText("Z-end");
-
-      distanceBelowFixedSurfaceSpinner_.setFont(new java.awt.Font("Tahoma", 0, 14)); // NOI18N
-      distanceBelowFixedSurfaceSpinner_.setModel(new javax.swing.SpinnerNumberModel(0.0d, 0.0d, null, 0.001d));
-      distanceBelowFixedSurfaceSpinner_.addChangeListener(new javax.swing.event.ChangeListener() {
-         public void stateChanged(javax.swing.event.ChangeEvent evt) {
-            distanceBelowFixedSurfaceSpinner_StateChanged(evt);
-         }
-      });
-
-      distanceAboveSurfaceLabel_.setFont(new java.awt.Font("Tahoma", 0, 14)); // NOI18N
-      distanceAboveSurfaceLabel_.setText("Z-start");
-
->>>>>>> dae1c3c9
       distanceAboveFixedSurfaceSpinner_.setFont(new java.awt.Font("Tahoma", 0, 14)); // NOI18N
       distanceAboveFixedSurfaceSpinner_.setModel(new javax.swing.SpinnerNumberModel(0.0d, 0.0d, null, 0.001d));
       distanceAboveFixedSurfaceSpinner_.addChangeListener(new javax.swing.event.ChangeListener() {
@@ -2331,11 +1236,7 @@
       fixedSurfaceLabel_.setText("Surface: ");
 
       fixedDistanceSurfaceComboBox_.setFont(new java.awt.Font("Tahoma", 0, 14)); // NOI18N
-<<<<<<< HEAD
-      fixedDistanceSurfaceComboBox_.setModel(createSurfaceAndRegionComboBoxModel(true,false));
-=======
       fixedDistanceSurfaceComboBox_.setModel(new SurfaceGridComboBoxModel(true, false));
->>>>>>> dae1c3c9
       fixedDistanceSurfaceComboBox_.addActionListener(new java.awt.event.ActionListener() {
          public void actionPerformed(java.awt.event.ActionEvent evt) {
             fixedDistanceSurfaceComboBox_ActionPerformed(evt);
@@ -2343,18 +1244,11 @@
       });
 
       jLabel12.setFont(new java.awt.Font("Tahoma", 0, 14)); // NOI18N
-<<<<<<< HEAD
-      jLabel12.setText("XY footprint:");
-
-      withinDistanceFromFootprintCombo_.setFont(new java.awt.Font("Tahoma", 0, 14)); // NOI18N
-      withinDistanceFromFootprintCombo_.setModel(createSurfaceAndRegionComboBoxModel(true,true));
-=======
       jLabel12.setText("Surface/Grid XY footprint:");
 
       withinDistanceFromFootprintCombo_.setFont(new java.awt.Font("Tahoma", 0, 14)); // NOI18N
       withinDistanceFromFootprintCombo_.setModel(new SurfaceGridComboBoxModel(false, false)
       );
->>>>>>> dae1c3c9
       withinDistanceFromFootprintCombo_.addActionListener(new java.awt.event.ActionListener() {
          public void actionPerformed(java.awt.event.ActionEvent evt) {
             withinDistanceFromFootprintCombo_ActionPerformed(evt);
@@ -2370,43 +1264,14 @@
             .addGroup(fixedDistanceZPanel_Layout.createParallelGroup(javax.swing.GroupLayout.Alignment.LEADING)
                .addGroup(fixedDistanceZPanel_Layout.createSequentialGroup()
                   .addGroup(fixedDistanceZPanel_Layout.createParallelGroup(javax.swing.GroupLayout.Alignment.LEADING)
-<<<<<<< HEAD
-                     .addGroup(fixedDistanceZPanel_Layout.createSequentialGroup()
-                        .addComponent(distanceAboveSurfaceLabel_)
-                        .addPreferredGap(javax.swing.LayoutStyle.ComponentPlacement.UNRELATED)
-                        .addComponent(distanceAboveFixedSurfaceSpinner_)
-                        .addGap(2, 2, 2))
-=======
                      .addGroup(javax.swing.GroupLayout.Alignment.TRAILING, fixedDistanceZPanel_Layout.createSequentialGroup()
                         .addComponent(distanceAboveSurfaceLabel_)
                         .addPreferredGap(javax.swing.LayoutStyle.ComponentPlacement.UNRELATED)
                         .addComponent(distanceAboveFixedSurfaceSpinner_, javax.swing.GroupLayout.PREFERRED_SIZE, 84, javax.swing.GroupLayout.PREFERRED_SIZE))
->>>>>>> dae1c3c9
                      .addGroup(fixedDistanceZPanel_Layout.createSequentialGroup()
                         .addGap(3, 3, 3)
                         .addComponent(distanceBelowSurfaceLabel_, javax.swing.GroupLayout.PREFERRED_SIZE, 41, javax.swing.GroupLayout.PREFERRED_SIZE)
                         .addPreferredGap(javax.swing.LayoutStyle.ComponentPlacement.UNRELATED)
-<<<<<<< HEAD
-                        .addComponent(distanceBelowFixedSurfaceSpinner_, javax.swing.GroupLayout.PREFERRED_SIZE, 81, javax.swing.GroupLayout.PREFERRED_SIZE)
-                        .addGap(0, 0, Short.MAX_VALUE)))
-                  .addGroup(fixedDistanceZPanel_Layout.createParallelGroup(javax.swing.GroupLayout.Alignment.LEADING)
-                     .addComponent(umBelowLabel_, javax.swing.GroupLayout.PREFERRED_SIZE, javax.swing.GroupLayout.DEFAULT_SIZE, javax.swing.GroupLayout.PREFERRED_SIZE)
-                     .addComponent(umAboveLabel_, javax.swing.GroupLayout.PREFERRED_SIZE, javax.swing.GroupLayout.DEFAULT_SIZE, javax.swing.GroupLayout.PREFERRED_SIZE))
-                  .addGap(21, 21, 21))
-               .addGroup(fixedDistanceZPanel_Layout.createSequentialGroup()
-                  .addGroup(fixedDistanceZPanel_Layout.createParallelGroup(javax.swing.GroupLayout.Alignment.LEADING)
-                     .addComponent(fixedDistanceFromSurfaceRadioButton_)
-                     .addGroup(fixedDistanceZPanel_Layout.createSequentialGroup()
-                        .addComponent(fixedSurfaceLabel_)
-                        .addPreferredGap(javax.swing.LayoutStyle.ComponentPlacement.RELATED, javax.swing.GroupLayout.DEFAULT_SIZE, Short.MAX_VALUE)
-                        .addComponent(fixedDistanceSurfaceComboBox_, javax.swing.GroupLayout.PREFERRED_SIZE, 160, javax.swing.GroupLayout.PREFERRED_SIZE)))
-                  .addGap(7, 7, 7))
-               .addGroup(fixedDistanceZPanel_Layout.createSequentialGroup()
-                  .addComponent(jLabel12)
-                  .addPreferredGap(javax.swing.LayoutStyle.ComponentPlacement.RELATED)
-                  .addComponent(withinDistanceFromFootprintCombo_, javax.swing.GroupLayout.PREFERRED_SIZE, 126, javax.swing.GroupLayout.PREFERRED_SIZE)
-                  .addGap(0, 0, Short.MAX_VALUE))))
-=======
                         .addComponent(distanceBelowFixedSurfaceSpinner_, javax.swing.GroupLayout.PREFERRED_SIZE, 81, javax.swing.GroupLayout.PREFERRED_SIZE)))
                   .addPreferredGap(javax.swing.LayoutStyle.ComponentPlacement.RELATED)
                   .addGroup(fixedDistanceZPanel_Layout.createParallelGroup(javax.swing.GroupLayout.Alignment.LEADING)
@@ -2424,17 +1289,10 @@
                         .addPreferredGap(javax.swing.LayoutStyle.ComponentPlacement.RELATED)
                         .addComponent(fixedDistanceSurfaceComboBox_, 0, javax.swing.GroupLayout.DEFAULT_SIZE, Short.MAX_VALUE)))
                   .addGap(0, 400, Short.MAX_VALUE))))
->>>>>>> dae1c3c9
       );
       fixedDistanceZPanel_Layout.setVerticalGroup(
          fixedDistanceZPanel_Layout.createParallelGroup(javax.swing.GroupLayout.Alignment.LEADING)
          .addGroup(fixedDistanceZPanel_Layout.createSequentialGroup()
-<<<<<<< HEAD
-            .addContainerGap()
-            .addComponent(fixedDistanceFromSurfaceRadioButton_)
-            .addPreferredGap(javax.swing.LayoutStyle.ComponentPlacement.RELATED)
-=======
->>>>>>> dae1c3c9
             .addGroup(fixedDistanceZPanel_Layout.createParallelGroup(javax.swing.GroupLayout.Alignment.BASELINE)
                .addComponent(distanceAboveSurfaceLabel_)
                .addComponent(distanceAboveFixedSurfaceSpinner_, javax.swing.GroupLayout.PREFERRED_SIZE, javax.swing.GroupLayout.DEFAULT_SIZE, javax.swing.GroupLayout.PREFERRED_SIZE)
@@ -2445,16 +1303,6 @@
                .addComponent(distanceBelowFixedSurfaceSpinner_, javax.swing.GroupLayout.PREFERRED_SIZE, javax.swing.GroupLayout.DEFAULT_SIZE, javax.swing.GroupLayout.PREFERRED_SIZE)
                .addComponent(umBelowLabel_, javax.swing.GroupLayout.PREFERRED_SIZE, javax.swing.GroupLayout.DEFAULT_SIZE, javax.swing.GroupLayout.PREFERRED_SIZE))
             .addPreferredGap(javax.swing.LayoutStyle.ComponentPlacement.RELATED)
-<<<<<<< HEAD
-            .addGroup(fixedDistanceZPanel_Layout.createParallelGroup(javax.swing.GroupLayout.Alignment.LEADING)
-               .addComponent(fixedDistanceSurfaceComboBox_, javax.swing.GroupLayout.PREFERRED_SIZE, javax.swing.GroupLayout.DEFAULT_SIZE, javax.swing.GroupLayout.PREFERRED_SIZE)
-               .addComponent(fixedSurfaceLabel_))
-            .addPreferredGap(javax.swing.LayoutStyle.ComponentPlacement.UNRELATED)
-            .addGroup(fixedDistanceZPanel_Layout.createParallelGroup(javax.swing.GroupLayout.Alignment.BASELINE)
-               .addComponent(jLabel12)
-               .addComponent(withinDistanceFromFootprintCombo_, javax.swing.GroupLayout.PREFERRED_SIZE, javax.swing.GroupLayout.DEFAULT_SIZE, javax.swing.GroupLayout.PREFERRED_SIZE))
-            .addContainerGap(javax.swing.GroupLayout.DEFAULT_SIZE, Short.MAX_VALUE))
-=======
             .addGroup(fixedDistanceZPanel_Layout.createParallelGroup(javax.swing.GroupLayout.Alignment.BASELINE)
                .addComponent(fixedSurfaceLabel_)
                .addComponent(fixedDistanceSurfaceComboBox_, javax.swing.GroupLayout.PREFERRED_SIZE, javax.swing.GroupLayout.DEFAULT_SIZE, javax.swing.GroupLayout.PREFERRED_SIZE))
@@ -2463,101 +1311,16 @@
                .addComponent(jLabel12)
                .addComponent(withinDistanceFromFootprintCombo_, javax.swing.GroupLayout.PREFERRED_SIZE, javax.swing.GroupLayout.DEFAULT_SIZE, javax.swing.GroupLayout.PREFERRED_SIZE))
             .addGap(0, 6, Short.MAX_VALUE))
->>>>>>> dae1c3c9
       );
 
       addTextEditListener(distanceBelowFixedSurfaceSpinner_);
       addTextEditListener(distanceAboveFixedSurfaceSpinner_);
 
-<<<<<<< HEAD
+      acq3DSubtypePanel_.add(fixedDistanceZPanel_, "fixedDistance");
+
       zStepLabel_.setFont(new java.awt.Font("Tahoma", 0, 14)); // NOI18N
       zStepLabel_.setText("<html>Z-step (&mu;m):</html>");
 
-      panel2D_.setBorder(javax.swing.BorderFactory.createBevelBorder(javax.swing.border.BevelBorder.RAISED));
-
-      footprin2DLabel_.setFont(new java.awt.Font("Tahoma", 0, 14)); // NOI18N
-      footprin2DLabel_.setText("Surface/Grid footprint:");
-
-      footprint2DComboBox_.setFont(new java.awt.Font("Tahoma", 0, 14)); // NOI18N
-      footprint2DComboBox_.setModel(createSurfaceAndRegionComboBoxModel(true,true));
-      footprint2DComboBox_.addActionListener(new java.awt.event.ActionListener() {
-         public void actionPerformed(java.awt.event.ActionEvent evt) {
-            footprint2DComboBox_ActionPerformed(evt);
-         }
-      });
-
-      collectionPlaneCombo_.setFont(new java.awt.Font("Tahoma", 0, 14)); // NOI18N
-      collectionPlaneCombo_.setModel(createSurfaceAndRegionComboBoxModel(true,false));
-      collectionPlaneCombo_.addActionListener(new java.awt.event.ActionListener() {
-         public void actionPerformed(java.awt.event.ActionEvent evt) {
-            collectionPlaneCombo_ActionPerformed(evt);
-         }
-      });
-
-      collectionPlaneCheckBox_.setText("Use focus surface");
-      collectionPlaneCheckBox_.addActionListener(new java.awt.event.ActionListener() {
-         public void actionPerformed(java.awt.event.ActionEvent evt) {
-            collectionPlaneCheckBox_ActionPerformed(evt);
-         }
-      });
-
-      javax.swing.GroupLayout panel2D_Layout = new javax.swing.GroupLayout(panel2D_);
-      panel2D_.setLayout(panel2D_Layout);
-      panel2D_Layout.setHorizontalGroup(
-         panel2D_Layout.createParallelGroup(javax.swing.GroupLayout.Alignment.LEADING)
-         .addGroup(panel2D_Layout.createSequentialGroup()
-            .addComponent(collectionPlaneCheckBox_)
-            .addPreferredGap(javax.swing.LayoutStyle.ComponentPlacement.UNRELATED)
-            .addComponent(collectionPlaneLabel_)
-            .addGap(18, 18, 18)
-            .addComponent(collectionPlaneCombo_, 0, javax.swing.GroupLayout.DEFAULT_SIZE, Short.MAX_VALUE)
-            .addContainerGap())
-         .addGroup(panel2D_Layout.createSequentialGroup()
-            .addContainerGap()
-            .addComponent(footprin2DLabel_)
-            .addPreferredGap(javax.swing.LayoutStyle.ComponentPlacement.RELATED)
-            .addComponent(footprint2DComboBox_, javax.swing.GroupLayout.PREFERRED_SIZE, 241, javax.swing.GroupLayout.PREFERRED_SIZE)
-            .addContainerGap(92, Short.MAX_VALUE))
-      );
-      panel2D_Layout.setVerticalGroup(
-         panel2D_Layout.createParallelGroup(javax.swing.GroupLayout.Alignment.LEADING)
-         .addGroup(panel2D_Layout.createSequentialGroup()
-            .addContainerGap()
-            .addGroup(panel2D_Layout.createParallelGroup(javax.swing.GroupLayout.Alignment.BASELINE)
-               .addComponent(footprin2DLabel_)
-               .addComponent(footprint2DComboBox_, javax.swing.GroupLayout.PREFERRED_SIZE, javax.swing.GroupLayout.DEFAULT_SIZE, javax.swing.GroupLayout.PREFERRED_SIZE))
-            .addPreferredGap(javax.swing.LayoutStyle.ComponentPlacement.RELATED)
-            .addGroup(panel2D_Layout.createParallelGroup(javax.swing.GroupLayout.Alignment.LEADING)
-               .addComponent(collectionPlaneCombo_, javax.swing.GroupLayout.PREFERRED_SIZE, javax.swing.GroupLayout.DEFAULT_SIZE, javax.swing.GroupLayout.PREFERRED_SIZE)
-               .addGroup(panel2D_Layout.createParallelGroup(javax.swing.GroupLayout.Alignment.BASELINE)
-                  .addComponent(collectionPlaneLabel_)
-                  .addComponent(collectionPlaneCheckBox_)))
-            .addContainerGap(javax.swing.GroupLayout.DEFAULT_SIZE, Short.MAX_VALUE))
-      );
-
-      checkBox3D_.setFont(new java.awt.Font("Tahoma", 0, 14)); // NOI18N
-      checkBox3D_.setText("3D");
-      checkBox3D_.addActionListener(new java.awt.event.ActionListener() {
-         public void actionPerformed(java.awt.event.ActionEvent evt) {
-            checkBox3D_ActionPerformed(evt);
-         }
-      });
-
-      checkBox2D_.setFont(new java.awt.Font("Tahoma", 0, 14)); // NOI18N
-      checkBox2D_.setText("2D");
-      checkBox2D_.addActionListener(new java.awt.event.ActionListener() {
-         public void actionPerformed(java.awt.event.ActionEvent evt) {
-            checkBox2D_ActionPerformed(evt);
-         }
-      });
-
-=======
-      acq3DSubtypePanel_.add(fixedDistanceZPanel_, "fixedDistance");
-
-      zStepLabel_.setFont(new java.awt.Font("Tahoma", 0, 14)); // NOI18N
-      zStepLabel_.setText("<html>Z-step (&mu;m):</html>");
-
->>>>>>> dae1c3c9
       zStepSpinner_.setFont(new java.awt.Font("Tahoma", 0, 14)); // NOI18N
       zStepSpinner_.setModel(new javax.swing.SpinnerNumberModel(1.0d, null, null, 1.0d));
       zStepSpinner_.addChangeListener(new javax.swing.event.ChangeListener() {
@@ -2565,129 +1328,6 @@
             zStepSpinner_StateChanged(evt);
          }
       });
-<<<<<<< HEAD
-
-      acqTileOverlapLabel_.setFont(new java.awt.Font("Tahoma", 0, 14)); // NOI18N
-      acqTileOverlapLabel_.setText("Tile overlap:");
-
-      acqOverlapPercentSpinner_.setFont(new java.awt.Font("Tahoma", 0, 14)); // NOI18N
-      acqOverlapPercentSpinner_.setModel(new javax.swing.SpinnerNumberModel(5.0d, 0.0d, 99.0d, 1.0d));
-      acqOverlapPercentSpinner_.addChangeListener(new javax.swing.event.ChangeListener() {
-         public void stateChanged(javax.swing.event.ChangeEvent evt) {
-            acqOverlapPercentSpinner_StateChanged(evt);
-         }
-      });
-
-      tileOverlapPercentLabel_.setFont(new java.awt.Font("Tahoma", 0, 14)); // NOI18N
-      tileOverlapPercentLabel_.setText("%");
-
-      acqOrderCombo_.setModel(new javax.swing.DefaultComboBoxModel(new String[] { "Channels at each Z slice", "Z stacks for each channel" }));
-      acqOrderCombo_.addActionListener(new java.awt.event.ActionListener() {
-         public void actionPerformed(java.awt.event.ActionEvent evt) {
-            acqOrderCombo_ActionPerformed(evt);
-         }
-      });
-
-      acqOrderLabel_.setText("Order:");
-
-      javax.swing.GroupLayout spaceTab_Layout = new javax.swing.GroupLayout(spaceTab_);
-      spaceTab_.setLayout(spaceTab_Layout);
-      spaceTab_Layout.setHorizontalGroup(
-         spaceTab_Layout.createParallelGroup(javax.swing.GroupLayout.Alignment.LEADING)
-         .addGroup(spaceTab_Layout.createSequentialGroup()
-            .addContainerGap()
-            .addGroup(spaceTab_Layout.createParallelGroup(javax.swing.GroupLayout.Alignment.LEADING)
-               .addGroup(spaceTab_Layout.createSequentialGroup()
-                  .addComponent(checkBox3D_)
-                  .addPreferredGap(javax.swing.LayoutStyle.ComponentPlacement.UNRELATED)
-                  .addComponent(zStepLabel_, javax.swing.GroupLayout.PREFERRED_SIZE, javax.swing.GroupLayout.DEFAULT_SIZE, javax.swing.GroupLayout.PREFERRED_SIZE)
-                  .addPreferredGap(javax.swing.LayoutStyle.ComponentPlacement.RELATED)
-                  .addComponent(zStepSpinner_, javax.swing.GroupLayout.PREFERRED_SIZE, 77, javax.swing.GroupLayout.PREFERRED_SIZE)
-                  .addPreferredGap(javax.swing.LayoutStyle.ComponentPlacement.UNRELATED)
-                  .addComponent(acqTileOverlapLabel_)
-                  .addPreferredGap(javax.swing.LayoutStyle.ComponentPlacement.RELATED)
-                  .addComponent(acqOverlapPercentSpinner_, javax.swing.GroupLayout.PREFERRED_SIZE, 58, javax.swing.GroupLayout.PREFERRED_SIZE)
-                  .addPreferredGap(javax.swing.LayoutStyle.ComponentPlacement.RELATED)
-                  .addComponent(tileOverlapPercentLabel_)
-                  .addGap(18, 18, 18)
-                  .addComponent(acqOrderLabel_)
-                  .addPreferredGap(javax.swing.LayoutStyle.ComponentPlacement.RELATED)
-                  .addComponent(acqOrderCombo_, javax.swing.GroupLayout.PREFERRED_SIZE, 207, javax.swing.GroupLayout.PREFERRED_SIZE))
-               .addGroup(spaceTab_Layout.createSequentialGroup()
-                  .addComponent(simpleZPanel_, javax.swing.GroupLayout.PREFERRED_SIZE, javax.swing.GroupLayout.DEFAULT_SIZE, javax.swing.GroupLayout.PREFERRED_SIZE)
-                  .addPreferredGap(javax.swing.LayoutStyle.ComponentPlacement.RELATED)
-                  .addComponent(volumeBetweenZPanel_, javax.swing.GroupLayout.PREFERRED_SIZE, javax.swing.GroupLayout.DEFAULT_SIZE, javax.swing.GroupLayout.PREFERRED_SIZE)
-                  .addPreferredGap(javax.swing.LayoutStyle.ComponentPlacement.RELATED)
-                  .addComponent(fixedDistanceZPanel_, javax.swing.GroupLayout.PREFERRED_SIZE, javax.swing.GroupLayout.DEFAULT_SIZE, javax.swing.GroupLayout.PREFERRED_SIZE))
-               .addGroup(spaceTab_Layout.createSequentialGroup()
-                  .addGap(6, 6, 6)
-                  .addComponent(checkBox2D_)
-                  .addPreferredGap(javax.swing.LayoutStyle.ComponentPlacement.RELATED)
-                  .addComponent(panel2D_, javax.swing.GroupLayout.PREFERRED_SIZE, javax.swing.GroupLayout.DEFAULT_SIZE, javax.swing.GroupLayout.PREFERRED_SIZE)))
-            .addContainerGap(255, Short.MAX_VALUE))
-      );
-      spaceTab_Layout.setVerticalGroup(
-         spaceTab_Layout.createParallelGroup(javax.swing.GroupLayout.Alignment.LEADING)
-         .addGroup(spaceTab_Layout.createSequentialGroup()
-            .addContainerGap()
-            .addGroup(spaceTab_Layout.createParallelGroup(javax.swing.GroupLayout.Alignment.TRAILING)
-               .addComponent(checkBox3D_)
-               .addGroup(spaceTab_Layout.createParallelGroup(javax.swing.GroupLayout.Alignment.BASELINE)
-                  .addComponent(zStepSpinner_, javax.swing.GroupLayout.PREFERRED_SIZE, javax.swing.GroupLayout.DEFAULT_SIZE, javax.swing.GroupLayout.PREFERRED_SIZE)
-                  .addComponent(zStepLabel_, javax.swing.GroupLayout.PREFERRED_SIZE, javax.swing.GroupLayout.DEFAULT_SIZE, javax.swing.GroupLayout.PREFERRED_SIZE)
-                  .addComponent(acqTileOverlapLabel_)
-                  .addComponent(acqOverlapPercentSpinner_, javax.swing.GroupLayout.PREFERRED_SIZE, javax.swing.GroupLayout.DEFAULT_SIZE, javax.swing.GroupLayout.PREFERRED_SIZE)
-                  .addComponent(tileOverlapPercentLabel_)
-                  .addComponent(acqOrderCombo_, javax.swing.GroupLayout.PREFERRED_SIZE, javax.swing.GroupLayout.DEFAULT_SIZE, javax.swing.GroupLayout.PREFERRED_SIZE)
-                  .addComponent(acqOrderLabel_)))
-            .addGroup(spaceTab_Layout.createParallelGroup(javax.swing.GroupLayout.Alignment.LEADING)
-               .addGroup(spaceTab_Layout.createSequentialGroup()
-                  .addPreferredGap(javax.swing.LayoutStyle.ComponentPlacement.RELATED)
-                  .addComponent(simpleZPanel_, javax.swing.GroupLayout.PREFERRED_SIZE, javax.swing.GroupLayout.DEFAULT_SIZE, javax.swing.GroupLayout.PREFERRED_SIZE))
-               .addGroup(spaceTab_Layout.createSequentialGroup()
-                  .addGap(11, 11, 11)
-                  .addGroup(spaceTab_Layout.createParallelGroup(javax.swing.GroupLayout.Alignment.LEADING)
-                     .addComponent(fixedDistanceZPanel_, javax.swing.GroupLayout.PREFERRED_SIZE, javax.swing.GroupLayout.DEFAULT_SIZE, javax.swing.GroupLayout.PREFERRED_SIZE)
-                     .addComponent(volumeBetweenZPanel_, javax.swing.GroupLayout.PREFERRED_SIZE, javax.swing.GroupLayout.DEFAULT_SIZE, javax.swing.GroupLayout.PREFERRED_SIZE))))
-            .addPreferredGap(javax.swing.LayoutStyle.ComponentPlacement.UNRELATED)
-            .addGroup(spaceTab_Layout.createParallelGroup(javax.swing.GroupLayout.Alignment.LEADING)
-               .addGroup(spaceTab_Layout.createSequentialGroup()
-                  .addGap(5, 5, 5)
-                  .addComponent(checkBox2D_))
-               .addComponent(panel2D_, javax.swing.GroupLayout.PREFERRED_SIZE, 69, javax.swing.GroupLayout.PREFERRED_SIZE))
-            .addContainerGap(66, Short.MAX_VALUE))
-      );
-
-      for (Component c : simpleZPanel_.getComponents()) {
-         c.setEnabled(false);
-      }
-      for (Component c : volumeBetweenZPanel_.getComponents()) {
-         c.setEnabled(false);
-      }
-      addTextEditListener(zStepSpinner_);
-
-      acqTabbedPane_.addTab("Space", spaceTab_);
-
-      jScrollPane1.setFont(new java.awt.Font("Tahoma", 0, 14)); // NOI18N
-
-      channelsTable_.setModel(new SimpleChannelTableModel(null, true)
-      );
-      channelsTable_.getTableHeader().addMouseListener(new MouseAdapter() {
-         @Override
-         public void mouseClicked(MouseEvent e) {
-            int col = channelsTable_.columnAtPoint(e.getPoint());
-            if (col ==0) {
-               //Select all
-               ((SimpleChannelTableModel) channelsTable_.getModel()).selectAllChannels();
-            } else if(col == 2) {
-               //set all exposures to exposure of first
-               ((SimpleChannelTableModel) channelsTable_.getModel()).synchronizeExposures();
-            }
-         }
-      });
-      jScrollPane1.setViewportView(channelsTable_);
-
-=======
 
       acqOrderLabel_.setText("Order:");
 
@@ -2815,7 +1455,6 @@
       });
       jScrollPane1.setViewportView(channelsTable_);
 
->>>>>>> dae1c3c9
       jLabel3.setFont(new java.awt.Font("Tahoma", 0, 14)); // NOI18N
       jLabel3.setText("Channel group:");
 
@@ -2831,11 +1470,7 @@
       ChannelsTab_.setLayout(ChannelsTab_Layout);
       ChannelsTab_Layout.setHorizontalGroup(
          ChannelsTab_Layout.createParallelGroup(javax.swing.GroupLayout.Alignment.LEADING)
-<<<<<<< HEAD
-         .addComponent(jScrollPane1, javax.swing.GroupLayout.DEFAULT_SIZE, 962, Short.MAX_VALUE)
-=======
          .addComponent(jScrollPane1, javax.swing.GroupLayout.DEFAULT_SIZE, 743, Short.MAX_VALUE)
->>>>>>> dae1c3c9
          .addGroup(ChannelsTab_Layout.createSequentialGroup()
             .addComponent(jLabel3)
             .addPreferredGap(javax.swing.LayoutStyle.ComponentPlacement.RELATED)
@@ -2849,320 +1484,11 @@
                .addComponent(jLabel3)
                .addComponent(ChannelGroupCombo_, javax.swing.GroupLayout.PREFERRED_SIZE, javax.swing.GroupLayout.DEFAULT_SIZE, javax.swing.GroupLayout.PREFERRED_SIZE))
             .addPreferredGap(javax.swing.LayoutStyle.ComponentPlacement.RELATED)
-<<<<<<< HEAD
-            .addComponent(jScrollPane1, javax.swing.GroupLayout.DEFAULT_SIZE, 326, Short.MAX_VALUE))
-=======
             .addComponent(jScrollPane1, javax.swing.GroupLayout.DEFAULT_SIZE, 203, Short.MAX_VALUE))
->>>>>>> dae1c3c9
       );
 
       acqTabbedPane_.addTab("Channels", ChannelsTab_);
 
-<<<<<<< HEAD
-      CovariantPairValuesTableModel cpvtModel = new CovariantPairValuesTableModel();
-      covariantPairValuesTable_.setAutoCreateColumnsFromModel(false);
-      covariantPairValuesTable_.addColumn(new TableColumn(0, 100, new CovariantValueCellRenderer(), new CovariantValueCellEditor()));
-      covariantPairValuesTable_.addColumn(new TableColumn(1, 100, new CovariantValueCellRenderer(), new CovariantValueCellEditor()));
-      covariantPairValuesTable_.setFont(new java.awt.Font("Tahoma", 0, 14)); // NOI18N
-      covariantPairValuesTable_.setModel(cpvtModel);
-      covariantPairValuesTable_.setCellSelectionEnabled(true);
-      covariantPairValuesTable_.setSelectionMode(javax.swing.ListSelectionModel.SINGLE_INTERVAL_SELECTION);
-      covariantPairValuesTable_.setSelectionModel(new DefaultListSelectionModel () {
-         @Override
-         public void clearSelection() {
-            super.clearSelection();
-         }
-      });
-      propertyPairValuesScrollpane_.setViewportView(covariantPairValuesTable_);
-
-      newParingButton_.setFont(new java.awt.Font("Tahoma", 1, 14)); // NOI18N
-      newParingButton_.setText("+");
-      newParingButton_.addActionListener(new java.awt.event.ActionListener() {
-         public void actionPerformed(java.awt.event.ActionEvent evt) {
-            newParingButton_ActionPerformed(evt);
-         }
-      });
-
-      removePairingButton.setFont(new java.awt.Font("Tahoma", 1, 14)); // NOI18N
-      removePairingButton.setText("-");
-      removePairingButton.addActionListener(new java.awt.event.ActionListener() {
-         public void actionPerformed(java.awt.event.ActionEvent evt) {
-            removePairingButtonActionPerformed(evt);
-         }
-      });
-
-      covariantPairingsTable_.setFont(new java.awt.Font("Tahoma", 0, 14)); // NOI18N
-      covariantPairingsTable_.setModel(new main.java.org.micromanager.plugins.magellan.propsandcovariants.CovariantPairingsTableModel());
-      propertyPairingsScrollpane_.setViewportView(covariantPairingsTable_);
-
-      savePairingsButton_.setFont(new java.awt.Font("Tahoma", 0, 14)); // NOI18N
-      savePairingsButton_.setText("Save");
-      savePairingsButton_.addActionListener(new java.awt.event.ActionListener() {
-         public void actionPerformed(java.awt.event.ActionEvent evt) {
-            savePairingsButton_ActionPerformed(evt);
-         }
-      });
-
-      loadPairingsButton_.setFont(new java.awt.Font("Tahoma", 0, 14)); // NOI18N
-      loadPairingsButton_.setText("Load");
-      loadPairingsButton_.addActionListener(new java.awt.event.ActionListener() {
-         public void actionPerformed(java.awt.event.ActionEvent evt) {
-            loadPairingsButton_ActionPerformed(evt);
-         }
-      });
-
-      addCovariedPairingValueButton_.setFont(new java.awt.Font("Tahoma", 1, 14)); // NOI18N
-      addCovariedPairingValueButton_.setText("+");
-      addCovariedPairingValueButton_.addActionListener(new java.awt.event.ActionListener() {
-         public void actionPerformed(java.awt.event.ActionEvent evt) {
-            addCovariedPairingValueButton_ActionPerformed(evt);
-         }
-      });
-
-      deleteCovariedPairingValueButton_.setFont(new java.awt.Font("Tahoma", 1, 14)); // NOI18N
-      deleteCovariedPairingValueButton_.setText("-");
-      deleteCovariedPairingValueButton_.addActionListener(new java.awt.event.ActionListener() {
-         public void actionPerformed(java.awt.event.ActionEvent evt) {
-            deleteCovariedPairingValueButton_ActionPerformed(evt);
-         }
-      });
-
-      jLabel6.setFont(new java.awt.Font("Tahoma", 0, 14)); // NOI18N
-      jLabel6.setText("Covariant pairings");
-
-      jLabel8.setFont(new java.awt.Font("Tahoma", 0, 14)); // NOI18N
-      jLabel8.setText("Interpolation points");
-
-      javax.swing.GroupLayout covariedSettingsTab_Layout = new javax.swing.GroupLayout(covariedSettingsTab_);
-      covariedSettingsTab_.setLayout(covariedSettingsTab_Layout);
-      covariedSettingsTab_Layout.setHorizontalGroup(
-         covariedSettingsTab_Layout.createParallelGroup(javax.swing.GroupLayout.Alignment.LEADING)
-         .addGroup(javax.swing.GroupLayout.Alignment.TRAILING, covariedSettingsTab_Layout.createSequentialGroup()
-            .addGroup(covariedSettingsTab_Layout.createParallelGroup(javax.swing.GroupLayout.Alignment.LEADING)
-               .addGroup(covariedSettingsTab_Layout.createSequentialGroup()
-                  .addGap(15, 15, 15)
-                  .addComponent(jLabel6)
-                  .addGap(244, 413, Short.MAX_VALUE))
-               .addComponent(propertyPairingsScrollpane_, javax.swing.GroupLayout.PREFERRED_SIZE, 0, Short.MAX_VALUE))
-            .addGap(8, 8, 8)
-            .addGroup(covariedSettingsTab_Layout.createParallelGroup(javax.swing.GroupLayout.Alignment.LEADING)
-               .addComponent(propertyPairValuesScrollpane_, javax.swing.GroupLayout.PREFERRED_SIZE, 401, javax.swing.GroupLayout.PREFERRED_SIZE)
-               .addComponent(jLabel8))
-            .addGap(16, 16, 16))
-         .addGroup(covariedSettingsTab_Layout.createSequentialGroup()
-            .addGap(38, 38, 38)
-            .addComponent(newParingButton_)
-            .addPreferredGap(javax.swing.LayoutStyle.ComponentPlacement.UNRELATED)
-            .addComponent(removePairingButton)
-            .addGap(245, 245, 245)
-            .addComponent(savePairingsButton_)
-            .addPreferredGap(javax.swing.LayoutStyle.ComponentPlacement.RELATED)
-            .addComponent(loadPairingsButton_)
-            .addPreferredGap(javax.swing.LayoutStyle.ComponentPlacement.RELATED, javax.swing.GroupLayout.DEFAULT_SIZE, Short.MAX_VALUE)
-            .addComponent(addCovariedPairingValueButton_)
-            .addPreferredGap(javax.swing.LayoutStyle.ComponentPlacement.RELATED)
-            .addComponent(deleteCovariedPairingValueButton_)
-            .addContainerGap())
-      );
-      covariedSettingsTab_Layout.setVerticalGroup(
-         covariedSettingsTab_Layout.createParallelGroup(javax.swing.GroupLayout.Alignment.LEADING)
-         .addGroup(covariedSettingsTab_Layout.createSequentialGroup()
-            .addGroup(covariedSettingsTab_Layout.createParallelGroup(javax.swing.GroupLayout.Alignment.BASELINE)
-               .addComponent(jLabel6)
-               .addComponent(jLabel8))
-            .addGap(8, 8, 8)
-            .addGroup(covariedSettingsTab_Layout.createParallelGroup(javax.swing.GroupLayout.Alignment.LEADING)
-               .addComponent(propertyPairValuesScrollpane_, javax.swing.GroupLayout.DEFAULT_SIZE, 288, Short.MAX_VALUE)
-               .addComponent(propertyPairingsScrollpane_, javax.swing.GroupLayout.PREFERRED_SIZE, 0, Short.MAX_VALUE))
-            .addPreferredGap(javax.swing.LayoutStyle.ComponentPlacement.RELATED)
-            .addGroup(covariedSettingsTab_Layout.createParallelGroup(javax.swing.GroupLayout.Alignment.BASELINE)
-               .addComponent(newParingButton_)
-               .addComponent(removePairingButton)
-               .addComponent(savePairingsButton_)
-               .addComponent(loadPairingsButton_)
-               .addComponent(addCovariedPairingValueButton_)
-               .addComponent(deleteCovariedPairingValueButton_))
-            .addContainerGap())
-      );
-
-      acqTabbedPane_.addTab("Covaried settings", covariedSettingsTab_);
-
-      runAcqButton_.setFont(new java.awt.Font("Tahoma", 0, 14)); // NOI18N
-      runAcqButton_.setText("Run acquisition");
-      runAcqButton_.addActionListener(new java.awt.event.ActionListener() {
-         public void actionPerformed(java.awt.event.ActionEvent evt) {
-            runAcqButton_ActionPerformed(evt);
-         }
-      });
-
-      configPropsButton_.setFont(new java.awt.Font("Tahoma", 0, 14)); // NOI18N
-      configPropsButton_.setText("Configure device control");
-      configPropsButton_.addActionListener(new java.awt.event.ActionListener() {
-         public void actionPerformed(java.awt.event.ActionEvent evt) {
-            configPropsButton_ActionPerformed(evt);
-         }
-      });
-
-      jButton1.setFont(new java.awt.Font("Tahoma", 0, 14)); // NOI18N
-      jButton1.setText("Calibrate");
-      jButton1.addActionListener(new java.awt.event.ActionListener() {
-         public void actionPerformed(java.awt.event.ActionEvent evt) {
-            jButton1ActionPerformed(evt);
-         }
-      });
-
-      createdByHenryLabel_.setFont(new java.awt.Font("Tahoma", 0, 14)); // NOI18N
-      createdByHenryLabel_.setText("Created by Henry Pinkard at the University of California San Francisco 2014-2015");
-
-      openDatasetButton_.setFont(new java.awt.Font("Tahoma", 0, 14)); // NOI18N
-      openDatasetButton_.setText("Open dataset");
-      openDatasetButton_.addActionListener(new java.awt.event.ActionListener() {
-         public void actionPerformed(java.awt.event.ActionEvent evt) {
-            openDatasetButton_ActionPerformed(evt);
-         }
-      });
-
-      helpButton_.setBackground(new java.awt.Color(200, 255, 200));
-      helpButton_.setFont(new java.awt.Font("Tahoma", 0, 14)); // NOI18N
-      helpButton_.setText("Setup");
-      helpButton_.addActionListener(new java.awt.event.ActionListener() {
-         public void actionPerformed(java.awt.event.ActionEvent evt) {
-            helpButton_ActionPerformed(evt);
-         }
-      });
-
-      userGuideLink_.setFont(new java.awt.Font("Tahoma", 0, 14)); // NOI18N
-      userGuideLink_.setText("<html><a href=\\\"https://micro-manager.org/wiki/MicroMagellan\\\">Micro-Magellan User Guide</a></html>");
-
-      estDurationLabel_.setText("Estimted Duration: ");
-
-      citeLink_.setFont(new java.awt.Font("Tahoma", 0, 14)); // NOI18N
-      citeLink_.setText("<html><a href=\\\"http://www.nature.com/nmeth/journal/v13/n10/full/nmeth.3991.html\\\">Cite Micro-Magellan</a></html>");
-
-      javax.swing.GroupLayout splitPaneBottomPanel_Layout = new javax.swing.GroupLayout(splitPaneBottomPanel_);
-      splitPaneBottomPanel_.setLayout(splitPaneBottomPanel_Layout);
-      splitPaneBottomPanel_Layout.setHorizontalGroup(
-         splitPaneBottomPanel_Layout.createParallelGroup(javax.swing.GroupLayout.Alignment.LEADING)
-         .addComponent(acqTabbedPane_)
-         .addGroup(splitPaneBottomPanel_Layout.createSequentialGroup()
-            .addGroup(splitPaneBottomPanel_Layout.createParallelGroup(javax.swing.GroupLayout.Alignment.LEADING)
-               .addGroup(splitPaneBottomPanel_Layout.createSequentialGroup()
-                  .addContainerGap()
-                  .addGroup(splitPaneBottomPanel_Layout.createParallelGroup(javax.swing.GroupLayout.Alignment.LEADING)
-                     .addGroup(splitPaneBottomPanel_Layout.createSequentialGroup()
-                        .addComponent(exploreZStepLabel_, javax.swing.GroupLayout.PREFERRED_SIZE, javax.swing.GroupLayout.DEFAULT_SIZE, javax.swing.GroupLayout.PREFERRED_SIZE)
-                        .addPreferredGap(javax.swing.LayoutStyle.ComponentPlacement.RELATED)
-                        .addComponent(exploreZStepSpinner_, javax.swing.GroupLayout.PREFERRED_SIZE, 77, javax.swing.GroupLayout.PREFERRED_SIZE)
-                        .addPreferredGap(javax.swing.LayoutStyle.ComponentPlacement.RELATED)
-                        .addComponent(channelGroupLabel_)
-                        .addPreferredGap(javax.swing.LayoutStyle.ComponentPlacement.RELATED)
-                        .addComponent(exploreChannelGroupCombo_, javax.swing.GroupLayout.PREFERRED_SIZE, 92, javax.swing.GroupLayout.PREFERRED_SIZE)
-                        .addGap(14, 14, 14)
-                        .addComponent(exploreOverlapLabel_)
-                        .addPreferredGap(javax.swing.LayoutStyle.ComponentPlacement.RELATED)
-                        .addComponent(exploreTileOverlapSpinner_, javax.swing.GroupLayout.PREFERRED_SIZE, 65, javax.swing.GroupLayout.PREFERRED_SIZE)
-                        .addPreferredGap(javax.swing.LayoutStyle.ComponentPlacement.RELATED)
-                        .addComponent(explorePercentLabel_))
-                     .addGroup(splitPaneBottomPanel_Layout.createSequentialGroup()
-                        .addComponent(exploreSavingNameLabel_)
-                        .addPreferredGap(javax.swing.LayoutStyle.ComponentPlacement.RELATED)
-                        .addComponent(exploreSavingNameTextField_, javax.swing.GroupLayout.PREFERRED_SIZE, 663, javax.swing.GroupLayout.PREFERRED_SIZE))
-                     .addGroup(splitPaneBottomPanel_Layout.createSequentialGroup()
-                        .addGap(326, 326, 326)
-                        .addComponent(exploreSampleLabel_))
-                     .addGroup(splitPaneBottomPanel_Layout.createSequentialGroup()
-                        .addComponent(exploreSavingDirLabel_)
-                        .addPreferredGap(javax.swing.LayoutStyle.ComponentPlacement.RELATED)
-                        .addComponent(globalSavingDirTextField_, javax.swing.GroupLayout.PREFERRED_SIZE, 507, javax.swing.GroupLayout.PREFERRED_SIZE)
-                        .addPreferredGap(javax.swing.LayoutStyle.ComponentPlacement.RELATED)
-                        .addComponent(exploreBrowseButton_)
-                        .addPreferredGap(javax.swing.LayoutStyle.ComponentPlacement.RELATED)
-                        .addComponent(openDatasetButton_))
-                     .addComponent(newExploreWindowButton_)))
-               .addGroup(splitPaneBottomPanel_Layout.createSequentialGroup()
-                  .addGap(337, 337, 337)
-                  .addComponent(jLabel1))
-               .addGroup(splitPaneBottomPanel_Layout.createSequentialGroup()
-                  .addGap(121, 121, 121)
-                  .addComponent(configPropsButton_, javax.swing.GroupLayout.PREFERRED_SIZE, 182, javax.swing.GroupLayout.PREFERRED_SIZE)
-                  .addPreferredGap(javax.swing.LayoutStyle.ComponentPlacement.RELATED)
-                  .addComponent(jButton1)
-                  .addPreferredGap(javax.swing.LayoutStyle.ComponentPlacement.RELATED)
-                  .addComponent(helpButton_)
-                  .addPreferredGap(javax.swing.LayoutStyle.ComponentPlacement.UNRELATED)
-                  .addComponent(citeLink_, javax.swing.GroupLayout.PREFERRED_SIZE, javax.swing.GroupLayout.DEFAULT_SIZE, javax.swing.GroupLayout.PREFERRED_SIZE))
-               .addGroup(splitPaneBottomPanel_Layout.createSequentialGroup()
-                  .addGap(250, 250, 250)
-                  .addComponent(runAcqButton_)
-                  .addPreferredGap(javax.swing.LayoutStyle.ComponentPlacement.RELATED)
-                  .addComponent(estDurationLabel_))
-               .addGroup(splitPaneBottomPanel_Layout.createSequentialGroup()
-                  .addGap(30, 30, 30)
-                  .addComponent(createdByHenryLabel_)
-                  .addPreferredGap(javax.swing.LayoutStyle.ComponentPlacement.UNRELATED)
-                  .addComponent(userGuideLink_, javax.swing.GroupLayout.PREFERRED_SIZE, javax.swing.GroupLayout.DEFAULT_SIZE, javax.swing.GroupLayout.PREFERRED_SIZE)))
-            .addContainerGap(javax.swing.GroupLayout.DEFAULT_SIZE, Short.MAX_VALUE))
-      );
-      splitPaneBottomPanel_Layout.setVerticalGroup(
-         splitPaneBottomPanel_Layout.createParallelGroup(javax.swing.GroupLayout.Alignment.LEADING)
-         .addGroup(javax.swing.GroupLayout.Alignment.TRAILING, splitPaneBottomPanel_Layout.createSequentialGroup()
-            .addContainerGap()
-            .addGroup(splitPaneBottomPanel_Layout.createParallelGroup(javax.swing.GroupLayout.Alignment.BASELINE)
-               .addComponent(exploreSavingDirLabel_)
-               .addComponent(globalSavingDirTextField_, javax.swing.GroupLayout.PREFERRED_SIZE, javax.swing.GroupLayout.DEFAULT_SIZE, javax.swing.GroupLayout.PREFERRED_SIZE)
-               .addComponent(exploreBrowseButton_)
-               .addComponent(openDatasetButton_))
-            .addPreferredGap(javax.swing.LayoutStyle.ComponentPlacement.UNRELATED)
-            .addComponent(exploreSampleLabel_)
-            .addPreferredGap(javax.swing.LayoutStyle.ComponentPlacement.UNRELATED)
-            .addGroup(splitPaneBottomPanel_Layout.createParallelGroup(javax.swing.GroupLayout.Alignment.BASELINE)
-               .addComponent(exploreZStepSpinner_, javax.swing.GroupLayout.PREFERRED_SIZE, javax.swing.GroupLayout.DEFAULT_SIZE, javax.swing.GroupLayout.PREFERRED_SIZE)
-               .addComponent(exploreZStepLabel_, javax.swing.GroupLayout.PREFERRED_SIZE, javax.swing.GroupLayout.DEFAULT_SIZE, javax.swing.GroupLayout.PREFERRED_SIZE)
-               .addComponent(channelGroupLabel_)
-               .addComponent(exploreChannelGroupCombo_, javax.swing.GroupLayout.PREFERRED_SIZE, javax.swing.GroupLayout.DEFAULT_SIZE, javax.swing.GroupLayout.PREFERRED_SIZE)
-               .addComponent(exploreOverlapLabel_)
-               .addComponent(exploreTileOverlapSpinner_, javax.swing.GroupLayout.PREFERRED_SIZE, javax.swing.GroupLayout.DEFAULT_SIZE, javax.swing.GroupLayout.PREFERRED_SIZE)
-               .addComponent(explorePercentLabel_))
-            .addPreferredGap(javax.swing.LayoutStyle.ComponentPlacement.UNRELATED)
-            .addGroup(splitPaneBottomPanel_Layout.createParallelGroup(javax.swing.GroupLayout.Alignment.BASELINE)
-               .addComponent(exploreSavingNameTextField_, javax.swing.GroupLayout.PREFERRED_SIZE, javax.swing.GroupLayout.DEFAULT_SIZE, javax.swing.GroupLayout.PREFERRED_SIZE)
-               .addComponent(exploreSavingNameLabel_))
-            .addPreferredGap(javax.swing.LayoutStyle.ComponentPlacement.RELATED)
-            .addComponent(newExploreWindowButton_)
-            .addGap(1, 1, 1)
-            .addComponent(jLabel1)
-            .addPreferredGap(javax.swing.LayoutStyle.ComponentPlacement.RELATED)
-            .addComponent(acqTabbedPane_)
-            .addPreferredGap(javax.swing.LayoutStyle.ComponentPlacement.RELATED)
-            .addGroup(splitPaneBottomPanel_Layout.createParallelGroup(javax.swing.GroupLayout.Alignment.BASELINE)
-               .addComponent(estDurationLabel_)
-               .addComponent(runAcqButton_))
-            .addPreferredGap(javax.swing.LayoutStyle.ComponentPlacement.RELATED)
-            .addGroup(splitPaneBottomPanel_Layout.createParallelGroup(javax.swing.GroupLayout.Alignment.BASELINE)
-               .addComponent(configPropsButton_)
-               .addComponent(jButton1)
-               .addComponent(helpButton_)
-               .addComponent(citeLink_, javax.swing.GroupLayout.PREFERRED_SIZE, javax.swing.GroupLayout.DEFAULT_SIZE, javax.swing.GroupLayout.PREFERRED_SIZE))
-            .addPreferredGap(javax.swing.LayoutStyle.ComponentPlacement.RELATED)
-            .addGroup(splitPaneBottomPanel_Layout.createParallelGroup(javax.swing.GroupLayout.Alignment.BASELINE)
-               .addComponent(createdByHenryLabel_)
-               .addComponent(userGuideLink_, javax.swing.GroupLayout.PREFERRED_SIZE, javax.swing.GroupLayout.DEFAULT_SIZE, javax.swing.GroupLayout.PREFERRED_SIZE))
-            .addGap(9, 9, 9))
-      );
-
-      addTextEditListener(zStepSpinner_);
-
-      splitPane_.setRightComponent(splitPaneBottomPanel_);
-
-      getContentPane().add(splitPane_);
-
-      pack();
-   }// </editor-fold>//GEN-END:initComponents
-
-   private void configPropsButton_ActionPerformed(java.awt.event.ActionEvent evt) {//GEN-FIRST:event_configPropsButton_ActionPerformed
-       new PickPropertiesGUI(prefs_, this);
-   }//GEN-LAST:event_configPropsButton_ActionPerformed
-=======
       timeIntevalUnitCombo_.setFont(new java.awt.Font("Tahoma", 0, 14)); // NOI18N
       timeIntevalUnitCombo_.setModel(new DefaultComboBoxModel(new String[]{"ms", "s", "min"}));
       timeIntevalUnitCombo_.addActionListener(new java.awt.event.ActionListener() {
@@ -3266,7 +1592,6 @@
       acqTabbedPane_.addTab("Time", timePointsTab_);
 
       multipleAcqScrollPane_.setFont(new java.awt.Font("Tahoma", 0, 14)); // NOI18N
->>>>>>> dae1c3c9
 
       multipleAcqTable_.setModel(new MultipleAcquisitionTableModel(multiAcqManager_,this));
       multipleAcqTable_.setSelectionMode(javax.swing.ListSelectionModel.SINGLE_SELECTION);
@@ -3650,215 +1975,6 @@
       new StartupHelpWindow();
    }//GEN-LAST:event_helpButton_ActionPerformed
 
-<<<<<<< HEAD
-   private void saveSurfacesButton_ActionPerformed(java.awt.event.ActionEvent evt) {//GEN-FIRST:event_saveSurfacesButton_ActionPerformed
-      surfaceManager_.saveSurfaces(this);
-   }//GEN-LAST:event_saveSurfacesButton_ActionPerformed
-
-   private void loadSurfacesButton_ActionPerformed(java.awt.event.ActionEvent evt) {//GEN-FIRST:event_loadSurfacesButton_ActionPerformed
-      surfaceManager_.loadSurfaces(this);
-   }//GEN-LAST:event_loadSurfacesButton_ActionPerformed
-
-   private void loadButton_ActionPerformed(java.awt.event.ActionEvent evt) {//GEN-FIRST:event_loadButton_ActionPerformed
-      regionManager_.loadRegions(this);
-   }//GEN-LAST:event_loadButton_ActionPerformed
-
-   private void saveButton_ActionPerformed(java.awt.event.ActionEvent evt) {//GEN-FIRST:event_saveButton_ActionPerformed
-      regionManager_.saveRegions(this);
-   }//GEN-LAST:event_saveButton_ActionPerformed
-
-   private void deleteCovariedPairingValueButton_ActionPerformed(java.awt.event.ActionEvent evt) {//GEN-FIRST:event_deleteCovariedPairingValueButton_ActionPerformed
-      int selectedRow = covariantPairValuesTable_.getSelectedRow();
-      if (selectedRow != -1) {
-         //finish editing so editor doesn't refer to a deleted row index
-         covariantPairValuesTable_.editingStopped(null);
-         covariantPairManager_.deleteValuePair(covariantPairingsTable_.getSelectedRow(), selectedRow);
-         ((CovariantPairValuesTableModel) covariantPairValuesTable_.getModel()).fireTableDataChanged();
-         //re add selection for quick serial deleting
-         if (covariantPairValuesTable_.getRowCount() > 0) {
-            if (selectedRow == covariantPairValuesTable_.getRowCount()) {
-               covariantPairValuesTable_.setRowSelectionInterval(selectedRow - 1, selectedRow - 1);
-            } else {
-               covariantPairValuesTable_.setRowSelectionInterval(selectedRow, selectedRow);
-            }
-         }
-      }
-   }//GEN-LAST:event_deleteCovariedPairingValueButton_ActionPerformed
-
-   private void addCovariedPairingValueButton_ActionPerformed(java.awt.event.ActionEvent evt) {//GEN-FIRST:event_addCovariedPairingValueButton_ActionPerformed
-      ((CovariantPairValuesTableModel) covariantPairValuesTable_.getModel()).getPairing().addNewValuePairing();
-      ((CovariantPairValuesTableModel) covariantPairValuesTable_.getModel()).fireTableDataChanged();
-   }//GEN-LAST:event_addCovariedPairingValueButton_ActionPerformed
-
-   private void loadPairingsButton_ActionPerformed(java.awt.event.ActionEvent evt) {//GEN-FIRST:event_loadPairingsButton_ActionPerformed
-      new Thread(new Runnable() {
-         @Override
-         public void run() {
-            covariantPairManager_.loadPairingsFile(GUI.this);
-         }
-      } ).start();
-   }//GEN-LAST:event_loadPairingsButton_ActionPerformed
-
-   private void savePairingsButton_ActionPerformed(java.awt.event.ActionEvent evt) {//GEN-FIRST:event_savePairingsButton_ActionPerformed
-      covariantPairManager_.saveAllPairings(this);
-   }//GEN-LAST:event_savePairingsButton_ActionPerformed
-
-   private void removePairingButtonActionPerformed(java.awt.event.ActionEvent evt) {//GEN-FIRST:event_removePairingButtonActionPerformed
-      int newSelectionIndex = covariantPairingsTable_.getSelectedRow();
-      if (newSelectionIndex == covariantPairingsTable_.getRowCount() - 1) {
-         newSelectionIndex--;
-      }
-      covariantPairManager_.deletePair((CovariantPairing) ((CovariantPairingsTableModel) covariantPairingsTable_.getModel()).getValueAt(covariantPairingsTable_.getSelectedRow(), 1));
-      covariantPairingsTable_.getSelectionModel().setSelectionInterval(newSelectionIndex, newSelectionIndex);
-      //       covariantPairingsTable_.valueChanged(new ListSelectionEvent(this, covariantPairingsTable_.getSelectedRow(),
-         //               covariantPairingsTable_.getSelectedRow(), true));
-   }//GEN-LAST:event_removePairingButtonActionPerformed
-
-   private void newParingButton_ActionPerformed(java.awt.event.ActionEvent evt) {//GEN-FIRST:event_newParingButton_ActionPerformed
-      new PropertyPairCreationDialog(GUI.this, true);
-   }//GEN-LAST:event_newParingButton_ActionPerformed
-
-   private void ChannelGroupCombo_ActionPerformed(java.awt.event.ActionEvent evt) {//GEN-FIRST:event_ChannelGroupCombo_ActionPerformed
-      ((SimpleChannelTableModel) channelsTable_.getModel()).setChannelGroup((String) ChannelGroupCombo_.getSelectedItem());
-      ((SimpleChannelTableModel) channelsTable_.getModel()).fireTableDataChanged();
-      acquisitionSettingsChanged();
-   }//GEN-LAST:event_ChannelGroupCombo_ActionPerformed
-
-   private void acqOrderCombo_ActionPerformed(java.awt.event.ActionEvent evt) {//GEN-FIRST:event_acqOrderCombo_ActionPerformed
-      acquisitionSettingsChanged();
-   }//GEN-LAST:event_acqOrderCombo_ActionPerformed
-
-   private void acqOverlapPercentSpinner_StateChanged(javax.swing.event.ChangeEvent evt) {//GEN-FIRST:event_acqOverlapPercentSpinner_StateChanged
-      acquisitionSettingsChanged();
-      //update any grids/surface shown
-      for (int i = 0; i < regionManager_.getNumberOfRegions(); i++) {
-         regionManager_.drawRegionOverlay(regionManager_.getRegion(i));
-      }
-
-      for (int i = 0; i < surfaceManager_.getNumberOfSurfaces(); i++) {
-         surfaceManager_.drawSurfaceOverlay(surfaceManager_.getSurface(i));
-      }
-   }//GEN-LAST:event_acqOverlapPercentSpinner_StateChanged
-
-   private void zStepSpinner_StateChanged(javax.swing.event.ChangeEvent evt) {//GEN-FIRST:event_zStepSpinner_StateChanged
-      acquisitionSettingsChanged();
-   }//GEN-LAST:event_zStepSpinner_StateChanged
-
-   private void checkBox2D_ActionPerformed(java.awt.event.ActionEvent evt) {//GEN-FIRST:event_checkBox2D_ActionPerformed
-      if (checkBox2D_.isSelected()) {
-         checkBox3D_.setSelected(false);
-      }
-      enableAcquisitionComponentsAsNeeded();
-      acquisitionSettingsChanged();
-   }//GEN-LAST:event_checkBox2D_ActionPerformed
-
-   private void checkBox3D_ActionPerformed(java.awt.event.ActionEvent evt) {//GEN-FIRST:event_checkBox3D_ActionPerformed
-      if (checkBox3D_.isSelected()) {
-         checkBox2D_.setSelected(false);
-      }
-      if ((!simpleZStackRadioButton_.isSelected()) && (!volumeBetweenSurfacesRadioButton_.isSelected())
-         && (!fixedDistanceFromSurfaceRadioButton_.isSelected())) {
-         simpleZStackRadioButton_.setSelected(true);
-      }
-      enableAcquisitionComponentsAsNeeded();
-      acquisitionSettingsChanged();
-   }//GEN-LAST:event_checkBox3D_ActionPerformed
-
-   private void collectionPlaneCheckBox_ActionPerformed(java.awt.event.ActionEvent evt) {//GEN-FIRST:event_collectionPlaneCheckBox_ActionPerformed
-      enableAcquisitionComponentsAsNeeded();
-      acquisitionSettingsChanged();
-   }//GEN-LAST:event_collectionPlaneCheckBox_ActionPerformed
-
-   private void collectionPlaneCombo_ActionPerformed(java.awt.event.ActionEvent evt) {//GEN-FIRST:event_collectionPlaneCombo_ActionPerformed
-      acquisitionSettingsChanged();
-   }//GEN-LAST:event_collectionPlaneCombo_ActionPerformed
-
-   private void footprint2DComboBox_ActionPerformed(java.awt.event.ActionEvent evt) {//GEN-FIRST:event_footprint2DComboBox_ActionPerformed
-      acquisitionSettingsChanged();
-   }//GEN-LAST:event_footprint2DComboBox_ActionPerformed
-
-   private void withinDistanceFromFootprintCombo_ActionPerformed(java.awt.event.ActionEvent evt) {//GEN-FIRST:event_withinDistanceFromFootprintCombo_ActionPerformed
-      acquisitionSettingsChanged();
-   }//GEN-LAST:event_withinDistanceFromFootprintCombo_ActionPerformed
-
-   private void fixedDistanceSurfaceComboBox_ActionPerformed(java.awt.event.ActionEvent evt) {//GEN-FIRST:event_fixedDistanceSurfaceComboBox_ActionPerformed
-      acquisitionSettingsChanged();
-   }//GEN-LAST:event_fixedDistanceSurfaceComboBox_ActionPerformed
-
-   private void distanceAboveFixedSurfaceSpinner_StateChanged(javax.swing.event.ChangeEvent evt) {//GEN-FIRST:event_distanceAboveFixedSurfaceSpinner_StateChanged
-      acquisitionSettingsChanged();
-   }//GEN-LAST:event_distanceAboveFixedSurfaceSpinner_StateChanged
-
-   private void distanceBelowFixedSurfaceSpinner_StateChanged(javax.swing.event.ChangeEvent evt) {//GEN-FIRST:event_distanceBelowFixedSurfaceSpinner_StateChanged
-      acquisitionSettingsChanged();
-   }//GEN-LAST:event_distanceBelowFixedSurfaceSpinner_StateChanged
-
-   private void fixedDistanceFromSurfaceRadioButton_ActionPerformed(java.awt.event.ActionEvent evt) {//GEN-FIRST:event_fixedDistanceFromSurfaceRadioButton_ActionPerformed
-      enableAcquisitionComponentsAsNeeded();
-      acquisitionSettingsChanged();
-   }//GEN-LAST:event_fixedDistanceFromSurfaceRadioButton_ActionPerformed
-
-   private void umBelowBottomSurfaceSpinner_StateChanged(javax.swing.event.ChangeEvent evt) {//GEN-FIRST:event_umBelowBottomSurfaceSpinner_StateChanged
-      acquisitionSettingsChanged();
-   }//GEN-LAST:event_umBelowBottomSurfaceSpinner_StateChanged
-
-   private void umAboveTopSurfaceSpinner_StateChanged(javax.swing.event.ChangeEvent evt) {//GEN-FIRST:event_umAboveTopSurfaceSpinner_StateChanged
-      acquisitionSettingsChanged();
-   }//GEN-LAST:event_umAboveTopSurfaceSpinner_StateChanged
-
-   private void volumeBetweenFootprintCombo_ActionPerformed(java.awt.event.ActionEvent evt) {//GEN-FIRST:event_volumeBetweenFootprintCombo_ActionPerformed
-      acquisitionSettingsChanged();
-   }//GEN-LAST:event_volumeBetweenFootprintCombo_ActionPerformed
-
-   private void bottomSurfaceCombo_ActionPerformed(java.awt.event.ActionEvent evt) {//GEN-FIRST:event_bottomSurfaceCombo_ActionPerformed
-      acquisitionSettingsChanged();
-   }//GEN-LAST:event_bottomSurfaceCombo_ActionPerformed
-
-   private void topSurfaceCombo_ActionPerformed(java.awt.event.ActionEvent evt) {//GEN-FIRST:event_topSurfaceCombo_ActionPerformed
-      acquisitionSettingsChanged();
-   }//GEN-LAST:event_topSurfaceCombo_ActionPerformed
-
-   private void volumeBetweenSurfacesRadioButton_ActionPerformed(java.awt.event.ActionEvent evt) {//GEN-FIRST:event_volumeBetweenSurfacesRadioButton_ActionPerformed
-      enableAcquisitionComponentsAsNeeded();
-      acquisitionSettingsChanged();
-   }//GEN-LAST:event_volumeBetweenSurfacesRadioButton_ActionPerformed
-
-   private void zEndSpinner_StateChanged(javax.swing.event.ChangeEvent evt) {//GEN-FIRST:event_zEndSpinner_StateChanged
-      acquisitionSettingsChanged();
-   }//GEN-LAST:event_zEndSpinner_StateChanged
-
-   private void zStartSpinner_StateChanged(javax.swing.event.ChangeEvent evt) {//GEN-FIRST:event_zStartSpinner_StateChanged
-      acquisitionSettingsChanged();
-   }//GEN-LAST:event_zStartSpinner_StateChanged
-
-   private void simpleZStackFootprintCombo_ActionPerformed(java.awt.event.ActionEvent evt) {//GEN-FIRST:event_simpleZStackFootprintCombo_ActionPerformed
-      acquisitionSettingsChanged();
-   }//GEN-LAST:event_simpleZStackFootprintCombo_ActionPerformed
-
-   private void simpleZStackRadioButton_ActionPerformed(java.awt.event.ActionEvent evt) {//GEN-FIRST:event_simpleZStackRadioButton_ActionPerformed
-      enableAcquisitionComponentsAsNeeded();
-      acquisitionSettingsChanged();
-   }//GEN-LAST:event_simpleZStackRadioButton_ActionPerformed
-
-   private void timePointsCheckBox_ActionPerformed(java.awt.event.ActionEvent evt) {//GEN-FIRST:event_timePointsCheckBox_ActionPerformed
-      for (Component c : timePointsPanel_.getComponents()) {
-         c.setEnabled(timePointsCheckBox_.isSelected());
-      }
-      acquisitionSettingsChanged();
-   }//GEN-LAST:event_timePointsCheckBox_ActionPerformed
-
-   private void timeIntervalSpinner_StateChanged(javax.swing.event.ChangeEvent evt) {//GEN-FIRST:event_timeIntervalSpinner_StateChanged
-      acquisitionSettingsChanged();
-   }//GEN-LAST:event_timeIntervalSpinner_StateChanged
-
-   private void numTimePointsSpinner_StateChanged(javax.swing.event.ChangeEvent evt) {//GEN-FIRST:event_numTimePointsSpinner_StateChanged
-      acquisitionSettingsChanged();
-   }//GEN-LAST:event_numTimePointsSpinner_StateChanged
-
-   private void timeIntevalUnitCombo_ActionPerformed(java.awt.event.ActionEvent evt) {//GEN-FIRST:event_timeIntevalUnitCombo_ActionPerformed
-      acquisitionSettingsChanged();
-   }//GEN-LAST:event_timeIntevalUnitCombo_ActionPerformed
-=======
    private void moveAcqDownButton_ActionPerformed(java.awt.event.ActionEvent evt) {//GEN-FIRST:event_moveAcqDownButton_ActionPerformed
       int move = multiAcqManager_.moveDown(multipleAcqTable_.getSelectedRow());
       multipleAcqTable_.getSelectionModel().setSelectionInterval(multiAcqSelectedIndex_ + move, multiAcqSelectedIndex_ + move);
@@ -4054,44 +2170,10 @@
    private void exploreAcqTabbedPane_StateChanged(javax.swing.event.ChangeEvent evt) {//GEN-FIRST:event_exploreAcqTabbedPane_StateChanged
       refreshBoldedText();
    }//GEN-LAST:event_exploreAcqTabbedPane_StateChanged
->>>>>>> dae1c3c9
 
    // Variables declaration - do not modify//GEN-BEGIN:variables
    private javax.swing.JComboBox ChannelGroupCombo_;
    private javax.swing.JPanel ChannelsTab_;
-<<<<<<< HEAD
-   private javax.swing.JComboBox acqOrderCombo_;
-   private javax.swing.JLabel acqOrderLabel_;
-   private javax.swing.JSpinner acqOverlapPercentSpinner_;
-   private javax.swing.JTabbedPane acqTabbedPane_;
-   private javax.swing.JLabel acqTileOverlapLabel_;
-   private javax.swing.JButton addAcqButton_;
-   private javax.swing.JButton addCovariedPairingValueButton_;
-   private javax.swing.JComboBox bottomSurfaceCombo_;
-   private javax.swing.JLabel bottomSurfaceLabel_;
-   private javax.swing.JLabel channelGroupLabel_;
-   private javax.swing.JTable channelsTable_;
-   private javax.swing.JCheckBox checkBox2D_;
-   private javax.swing.JCheckBox checkBox3D_;
-   private javax.swing.JLabel citeLink_;
-   private javax.swing.JCheckBox collectionPlaneCheckBox_;
-   private javax.swing.JComboBox collectionPlaneCombo_;
-   private javax.swing.JLabel collectionPlaneLabel_;
-   private javax.swing.JButton configPropsButton_;
-   private javax.swing.JPanel controlPanelName_;
-   private javax.swing.JTable covariantPairValuesTable_;
-   private javax.swing.JTable covariantPairingsTable_;
-   private javax.swing.JPanel covariedSettingsTab_;
-   private javax.swing.JLabel createdByHenryLabel_;
-   private javax.swing.JButton deinterleaveButton_;
-   private javax.swing.JButton deleteAllRegionsButton_;
-   private javax.swing.JButton deleteAllSurfacesButton_;
-   private javax.swing.JButton deleteCovariedPairingValueButton_;
-   private javax.swing.JButton deleteSelectedRegionButton_;
-   private javax.swing.JButton deleteSelectedSurfaceButton_;
-   private javax.swing.JScrollPane deviceControlScrollPane_;
-   private javax.swing.JTable deviceControlTable_;
-=======
    private javax.swing.ButtonGroup acq2D3DButtonGroup_;
    private javax.swing.JPanel acq3DSubtypePanel_;
    private javax.swing.JComboBox acqOrderCombo_;
@@ -4117,20 +2199,11 @@
    private javax.swing.JRadioButton cuboidVolumeButton_;
    private javax.swing.JButton deleteAllRegionsButton_;
    private javax.swing.JButton deleteSelectedRegionButton_;
->>>>>>> dae1c3c9
    private javax.swing.JSpinner distanceAboveFixedSurfaceSpinner_;
    private javax.swing.JLabel distanceAboveSurfaceLabel_;
    private javax.swing.JSpinner distanceBelowFixedSurfaceSpinner_;
    private javax.swing.JLabel distanceBelowSurfaceLabel_;
    private javax.swing.JLabel estDurationLabel_;
-<<<<<<< HEAD
-   private javax.swing.JButton exploreBrowseButton_;
-   private javax.swing.JComboBox exploreChannelGroupCombo_;
-   private javax.swing.ButtonGroup exploreFilterMethodButtonGroup_;
-   private javax.swing.JLabel exploreOverlapLabel_;
-   private javax.swing.JLabel explorePercentLabel_;
-   private javax.swing.JLabel exploreSampleLabel_;
-=======
    private javax.swing.JLabel estSizeLabel_;
    private javax.swing.JTabbedPane exploreAcqTabbedPane_;
    private javax.swing.JButton exploreBrowseButton_;
@@ -4138,94 +2211,36 @@
    private javax.swing.JLabel exploreOverlapLabel_;
    private javax.swing.JPanel explorePanel;
    private javax.swing.JLabel explorePercentLabel_;
->>>>>>> dae1c3c9
    private javax.swing.JLabel exploreSavingDirLabel_;
    private javax.swing.JLabel exploreSavingNameLabel_;
    private javax.swing.JTextField exploreSavingNameTextField_;
    private javax.swing.JSpinner exploreTileOverlapSpinner_;
    private javax.swing.JLabel exploreZStepLabel_;
    private javax.swing.JSpinner exploreZStepSpinner_;
-<<<<<<< HEAD
-   private javax.swing.ButtonGroup filterMethodButtonGroup_;
-   private javax.swing.JRadioButton fixedDistanceFromSurfaceRadioButton_;
-=======
->>>>>>> dae1c3c9
    private javax.swing.JComboBox fixedDistanceSurfaceComboBox_;
    private javax.swing.JPanel fixedDistanceZPanel_;
    private javax.swing.JLabel fixedSurfaceLabel_;
    private javax.swing.JLabel footprin2DLabel_;
    private javax.swing.JComboBox footprint2DComboBox_;
-<<<<<<< HEAD
-   private javax.swing.JTextField globalSavingDirTextField_;
-   private javax.swing.JTable gridTable_;
-   private javax.swing.JPanel gridsPanel_;
-   private javax.swing.JButton helpButton_;
-   private javax.swing.JButton intereaveButton_;
-   private javax.swing.JButton jButton1;
-   private javax.swing.JLabel jLabel1;
-   private javax.swing.JLabel jLabel11;
-=======
    private javax.swing.JLabel freeDiskSpaceLabel_;
    private javax.swing.JTextField globalSavingDirTextField_;
    private javax.swing.JButton helpButton_;
->>>>>>> dae1c3c9
    private javax.swing.JLabel jLabel12;
    private javax.swing.JLabel jLabel2;
    private javax.swing.JLabel jLabel3;
    private javax.swing.JLabel jLabel5;
-<<<<<<< HEAD
-   private javax.swing.JLabel jLabel6;
-   private javax.swing.JLabel jLabel8;
-   private javax.swing.JPanel jPanel1;
    private javax.swing.JScrollPane jScrollPane1;
    private javax.swing.JScrollPane jScrollPane2;
-   private javax.swing.JScrollPane jScrollPane3;
-   private javax.swing.JButton loadButton_;
-   private javax.swing.JButton loadPairingsButton_;
-   private javax.swing.JButton loadSurfacesButton_;
-=======
-   private javax.swing.JScrollPane jScrollPane1;
-   private javax.swing.JScrollPane jScrollPane2;
->>>>>>> dae1c3c9
    private javax.swing.JButton moveAcqDownButton_;
    private javax.swing.JButton moveAcqUpButton_;
    private javax.swing.JScrollPane multipleAcqScrollPane_;
    private javax.swing.JTable multipleAcqTable_;
-<<<<<<< HEAD
-   private javax.swing.JPanel multipleAcquisitionsPanel;
-   private javax.swing.JButton newExploreWindowButton_;
-   private javax.swing.JButton newParingButton_;
-=======
    private javax.swing.JButton newExploreWindowButton_;
    private javax.swing.JRadioButton noCollectionPlaneButton_;
->>>>>>> dae1c3c9
    private javax.swing.JLabel numTimePointsLabel_;
    private javax.swing.JSpinner numTimePointsSpinner_;
    private javax.swing.JButton openDatasetButton_;
    private javax.swing.JPanel panel2D_;
-<<<<<<< HEAD
-   private javax.swing.JScrollPane propertyPairValuesScrollpane_;
-   private javax.swing.JScrollPane propertyPairingsScrollpane_;
-   private javax.swing.JButton removeAcqButton_;
-   private javax.swing.JButton removePairingButton;
-   private javax.swing.JButton runAcqButton_;
-   private javax.swing.JButton runMultipleAcquisitionsButton_;
-   private javax.swing.JButton saveButton_;
-   private javax.swing.JButton savePairingsButton_;
-   private javax.swing.JButton saveSurfacesButton_;
-   private javax.swing.JLabel savingNameLabel_;
-   private javax.swing.JTextField savingNameTextField_;
-   private javax.swing.JPanel savingTab_;
-   private javax.swing.JPanel simpleZPanel_;
-   private javax.swing.JComboBox simpleZStackFootprintCombo_;
-   private javax.swing.JRadioButton simpleZStackRadioButton_;
-   private javax.swing.JPanel spaceTab_;
-   private javax.swing.JPanel splitPaneBottomPanel_;
-   private javax.swing.JTabbedPane splitPaneTopPanel_;
-   private javax.swing.JSplitPane splitPane_;
-   private javax.swing.JPanel surfacesPanel_;
-   private javax.swing.JTable surfacesTable_;
-=======
    private javax.swing.JPanel panel2dControlsSpecific_;
    private javax.swing.JPanel panel3DControlsSpecific_;
    private javax.swing.JButton removeAcqButton_;
@@ -4240,7 +2255,6 @@
    private javax.swing.JPanel surfaceAndGridsPanel_;
    private javax.swing.JLabel surfacesAndGrdisLabel_;
    private javax.swing.JTable surfacesAndGridsTable_;
->>>>>>> dae1c3c9
    private javax.swing.JLabel tileOverlapPercentLabel_;
    private javax.swing.JLabel timeIntervalLabel_;
    private javax.swing.JSpinner timeIntervalSpinner_;
@@ -4248,10 +2262,7 @@
    private javax.swing.JCheckBox timePointsCheckBox_;
    private javax.swing.JPanel timePointsPanel_;
    private javax.swing.JPanel timePointsTab_;
-<<<<<<< HEAD
-=======
    private javax.swing.JPanel topPanel_;
->>>>>>> dae1c3c9
    private javax.swing.JComboBox topSurfaceCombo_;
    private javax.swing.JLabel topSurfaceLabel_;
    private javax.swing.JLabel umAboveLabel_;
@@ -4260,13 +2271,6 @@
    private javax.swing.JSpinner umBelowBottomSurfaceSpinner_;
    private javax.swing.JLabel umBelowLabel_;
    private javax.swing.JLabel umBelowVolBetweenLabel_;
-<<<<<<< HEAD
-   private javax.swing.JLabel userGuideLink_;
-   private javax.swing.JComboBox volumeBetweenFootprintCombo_;
-   private javax.swing.JRadioButton volumeBetweenSurfacesRadioButton_;
-   private javax.swing.JPanel volumeBetweenZPanel_;
-   private javax.swing.JComboBox withinDistanceFromFootprintCombo_;
-=======
    private javax.swing.JRadioButton useCollectionPlaneButton_;
    private javax.swing.JLabel userGuideLink_;
    private javax.swing.JComboBox volumeBetweenFootprintCombo_;
@@ -4275,7 +2279,6 @@
    private javax.swing.JComboBox withinDistanceFromFootprintCombo_;
    private javax.swing.JRadioButton withinDistanceFromSurfacesButton_;
    private javax.swing.ButtonGroup z2DButtonGroup_;
->>>>>>> dae1c3c9
    private javax.swing.JLabel zEndLabel;
    private javax.swing.JSpinner zEndSpinner_;
    private javax.swing.ButtonGroup zStackModeButtonGroup_;
@@ -4285,8 +2288,4 @@
    private javax.swing.JSpinner zStepSpinner_;
    // End of variables declaration//GEN-END:variables
 
-<<<<<<< HEAD
-}
-=======
-}
->>>>>>> dae1c3c9
+}