--- conflicted
+++ resolved
@@ -1610,8 +1610,6 @@
                     </Component>
                   </SubComponents>
                 </Container>
-<<<<<<< HEAD
-=======
                 <Component class="javax.swing.JButton" name="moveAcqDownButton_">
                   <Properties>
                     <Property name="font" type="java.awt.Font" editor="org.netbeans.beaninfo.editors.FontEditor">
@@ -1717,7 +1715,6 @@
                     </Component>
                   </SubComponents>
                 </Container>
->>>>>>> dae1c3c9
               </SubComponents>
             </Container>
           </SubComponents>
