--- conflicted
+++ resolved
@@ -65,11 +65,7 @@
       <dependency>
          <groupId>org.micro-manager.ndtiffstorage</groupId>
          <artifactId>NDTiffStorage</artifactId>
-<<<<<<< HEAD
-     <version>2.9.5</version>
-=======
      <version>2.9.7</version>
->>>>>>> f44a1318
       </dependency>
   </dependencies>
 
