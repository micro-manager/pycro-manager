--- conflicted
+++ resolved
@@ -441,11 +441,6 @@
         else:
             default_arg_value = inspect.Parameter.empty
         params.append(inspect.Parameter(name=arg_name, kind=inspect.Parameter.POSITIONAL_OR_KEYWORD, default=default_arg_value, annotation=python_type))
-<<<<<<< HEAD
-    if method_name_modified == 'set_roi':
-        a = 1
-=======
->>>>>>> f8c10e9a
     return params, methods_with_name, method_name_modified
 
 
