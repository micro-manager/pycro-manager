<<<<<<< HEAD
version_info = (0, 25, 0)
=======
version_info = (0, 25, 36)
>>>>>>> 77d16202
__version__ = ".".join(map(str, version_info))<|MERGE_RESOLUTION|>--- conflicted
+++ resolved
@@ -1,6 +1,2 @@
-<<<<<<< HEAD
-version_info = (0, 25, 0)
-=======
 version_info = (0, 25, 36)
->>>>>>> 77d16202
 __version__ = ".".join(map(str, version_info))