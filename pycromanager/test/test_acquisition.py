import numpy as np
import pytest
import time
from pycromanager import Acquisition, Core, multi_d_acquisition_events
from pycromanager.acquisition.acquisition_superclass import AcqAlreadyCompleteException


def check_acq_sequenced(events, expected_num_events):
    return isinstance(events, list) and len(events) == expected_num_events


def check_acq_not_sequenced(events):
    return isinstance(events, dict)

def test_timelapse_acq(launch_mm_headless, setup_data_folder):
    events = multi_d_acquisition_events(num_time_points=10, time_interval_s=0.1)

    def hook_fn(_events):
        assert check_acq_not_sequenced(_events)
        return _events

    with Acquisition(setup_data_folder, 'test_timelapse_acq', show_display=False,
                                pre_hardware_hook_fn=hook_fn) as acq:
        acq.acquire(events)

    dataset = acq.get_dataset()
    try:
        assert np.all([dataset.has_image(time=t) for t in range(10)])
    finally:
        dataset.close()

def test_timelapse_seq_acq(launch_mm_headless, setup_data_folder):
    events = multi_d_acquisition_events(num_time_points=10, time_interval_s=0)

    def hook_fn(_events):
        assert check_acq_sequenced(_events, 10), 'Sequenced acquisition is not built correctly'
        return _events

    with Acquisition(setup_data_folder, 'test_timelapse_seq_acq', show_display=False,
                                pre_hardware_hook_fn=hook_fn) as acq:
        acq.acquire(events)

    dataset = acq.get_dataset()
    try:
        assert np.all([dataset.has_image(time=t) for t in range(10)])
    finally:
        dataset.close()


def test_empty_list_acq(launch_mm_headless, setup_data_folder):
    events = []

    with pytest.raises(Exception):
        with Acquisition(setup_data_folder, 'test_empty_list_acq', show_display=False) as acq:
            acq.acquire(events)


def test_empty_dict_acq(launch_mm_headless, setup_data_folder):
    events = {}

    with pytest.raises(Exception):
        with Acquisition(setup_data_folder, 'test_empty_dict_acq', show_display=False) as acq:
            acq.acquire(events)


def test_empty_dict_list_acq(launch_mm_headless, setup_data_folder):
    events = [{}, {}]

    with pytest.raises(Exception):
        with Acquisition(setup_data_folder, 'test_empty_dict_list_acq', show_display=False) as acq:
            acq.acquire(events)


def test_empty_mda_acq(launch_mm_headless, setup_data_folder):
    events = multi_d_acquisition_events()

    with Acquisition(setup_data_folder, 'test_empty_mda_acq', show_display=False) as acq:
        acq.acquire(events)


    dataset = acq.get_dataset()
    try:
        assert dataset.axes == {}
    finally:
        dataset.close()


def test_single_snap_acq(launch_mm_headless, setup_data_folder):
    events = multi_d_acquisition_events(num_time_points=1)

    with Acquisition(setup_data_folder, 'test_single_snap_acq', show_display=False) as acq:
        acq.acquire(events)

    dataset = acq.get_dataset()
    try:
        assert np.all([dataset.has_image(time=t) for t in range(1)])
    finally:
        dataset.close()


def test_multi_d_acq(launch_mm_headless, setup_data_folder):
    events = multi_d_acquisition_events(
        num_time_points=10,
        time_interval_s=0,
        channel_group="Channel",
        channels=["DAPI", "FITC"],
        z_start=0,
        z_end=5,
        z_step=1,
        order="tcz",
    )

    with Acquisition(setup_data_folder, 'test_multi_d_acq', show_display=False) as acq:
        acq.acquire(events)

    dataset = acq.get_dataset()

    try:
        for t in range(10):
            for z in range(6):
                for ch in ["DAPI", "FITC"]:
                    assert dataset.has_image(time=t, channel=ch, z=z)

        data = dataset.as_array(axes=['time', 'channel', 'z'])
        assert data.shape[:-2] == (10, 2, 6)
    finally:
        dataset.close()


def test_zstack_seq_acq(launch_mm_headless, setup_data_folder):
    """
    Test that z-steps can be sequenced

    """
    mmc = Core()
    mmc.set_property('Z', 'UseSequences', 'Yes')

    events = multi_d_acquisition_events(z_start=0, z_end=9, z_step=1)

    def hook_fn(_events):
        assert check_acq_sequenced(_events, len(events)), 'Sequenced acquisition is not built correctly'
        return None  # no need to actually acquire the data

    with Acquisition(setup_data_folder, 'test_zstack_seq_acq', show_display=False,
                                pre_hardware_hook_fn=hook_fn) as acq:
        acq.acquire(events)


def test_channel_seq_acq(launch_mm_headless, setup_data_folder):
    """
    Test that channels can be sequenced

    """
    channels = ['DAPI', 'FITC', 'Rhodamine', 'Cy5']

    mmc = Core()
    mmc.set_property('LED', 'Sequence', 'On')

    events = multi_d_acquisition_events(channel_group='Channel-Multiband',
                                        channels=channels)

    def hook_fn(_events):
        assert check_acq_sequenced(_events, len(events)), 'Sequenced acquisition is not built correctly'
        return None  # no need to actually acquire the data

    with Acquisition(setup_data_folder, 'test_channel_seq_acq', show_display=False,
                     pre_hardware_hook_fn=hook_fn) as acq:
        acq.acquire(events)


def test_channel_exp_seq_acq(launch_mm_headless, setup_data_folder):
    """
    Test that channels can be sequenced when equal exposure times for each
    channel are provided

    """
    channels = ['DAPI', 'FITC', 'Rhodamine', 'Cy5']
    channel_exposures_ms = [10] * len(channels)  # exposure times may be provided, but must be all equal

    mmc = Core()
    mmc.set_exposure(2)
    mmc.set_property('LED', 'Sequence', 'On')

    events = multi_d_acquisition_events(channel_group='Channel-Multiband',
                                        channels=channels,
                                        channel_exposures_ms=channel_exposures_ms)

    def hook_fn(_events):
        assert check_acq_sequenced(_events, len(events)), 'Sequenced acquisition is not built correctly'
        return None  # no need to actually acquire the data

    with Acquisition(setup_data_folder, 'test_channel_exp_seq_acq', show_display=False,
                                pre_hardware_hook_fn=hook_fn) as acq:
        acq.acquire(events)


def test_channel_noseq_acq(launch_mm_headless, setup_data_folder):
    """
    Test that channels are not sequenced when the exposure times are different

    """
    channels = ['DAPI', 'FITC', 'Rhodamine', 'Cy5']
    channel_exposures_ms = [5, 10, 15, 20]

    mmc = Core()
    mmc.set_exposure(2)
    mmc.set_property('LED', 'Sequence', 'On')

    events = multi_d_acquisition_events(channel_group='Channel-Multiband',
                                        channels=channels,
                                        channel_exposures_ms=channel_exposures_ms)

    def hook_fn(_events):
        assert check_acq_not_sequenced(_events), 'Sequenced acquisition is not built correctly'
        return _events

    with Acquisition(setup_data_folder, 'test_channel_noseq_acq', show_display=False,
                                pre_hardware_hook_fn=hook_fn) as acq:
        acq.acquire(events)

    # check that the exposure time was correctly set
    dataset = acq.get_dataset()
    try:
        for channel, exposure_time in zip(channels, channel_exposures_ms):
            metadata = dataset.read_metadata(channel=channel)
            assert metadata["Exposure"] == exposure_time
    finally:
        dataset.close()


def test_channel_z_seq_acq(launch_mm_headless, setup_data_folder):
    """
    Test that both z-steps and channels can be sequenced in TPCZ order acquisitions

    """
    mmc = Core()
    mmc.set_property('Z', 'UseSequences', 'Yes')
    mmc.set_property('LED', 'Sequence', 'On')

    events = multi_d_acquisition_events(z_start=0, z_end=4, z_step=1,
                                        channel_group='Channel-Multiband',
                                        channels=['DAPI', 'FITC', 'Rhodamine', 'Cy5'],
                                        order='tpcz')

    def hook_fn(_events):
        assert check_acq_sequenced(_events, len(events)), 'Sequenced acquisition is not built correctly'
        return None  # no need to actually acquire the data

    with Acquisition(setup_data_folder, 'test_channel_z_seq_acq', show_display=False,
                                pre_hardware_hook_fn=hook_fn) as acq:
        acq.acquire(events)


def test_z_channel_seq_acq(launch_mm_headless, setup_data_folder):
    """
    Test that both z-steps and channels can be sequenced in TPZC order acquisitions

    """
    mmc = Core()
    mmc.set_property('Z', 'UseSequences', 'Yes')
    mmc.set_property('LED', 'Sequence', 'On')

    events = multi_d_acquisition_events(z_start=0, z_end=4, z_step=1,
                                        channel_group='Channel-Multiband',
                                        channels=['DAPI', 'FITC', 'Rhodamine', 'Cy5'],
                                        order='tpzc')

    def hook_fn(_events):
        assert check_acq_sequenced(_events, len(events)), 'Sequenced acquisition is not built correctly'
        return None  # no need to actually acquire the data

    with Acquisition(setup_data_folder, 'test_z_channel_seq_acq', show_display=False,
                                pre_hardware_hook_fn=hook_fn) as acq:
        acq.acquire(events)


def test_channel_seq_z_noseq_acq(launch_mm_headless, setup_data_folder):
    """
    Test that channels can be sequenced even if z-steps are not sequenced in TPZC order acquisitions

    """
    mmc = Core()
    mmc.set_property('Z', 'UseSequences', 'No')
    mmc.set_property('LED', 'Sequence', 'On')

    events = multi_d_acquisition_events(z_start=0, z_end=4, z_step=1,
                                        channel_group='Channel-Multiband',
                                        channels=['DAPI', 'FITC', 'Rhodamine', 'Cy5'],
                                        order='tpzc')

    def hook_fn(_events):
        assert check_acq_sequenced(_events, 4), 'Sequenced acquisition is not built correctly'
        return None  # no need to actually acquire the data

    with Acquisition(setup_data_folder, 'test_channel_seq_z_noseq_acq', show_display=False,
                                pre_hardware_hook_fn=hook_fn) as acq:
        acq.acquire(events)


def test_channel_noseq_z_seq_acq(launch_mm_headless, setup_data_folder):
    """
    Test that z-steps can be sequenced even if channels are not sequenced in TPCZ order acquisitions.
    Also integration_tests that channels exposure times are set correctly

    """
    channels = ['DAPI', 'FITC', 'Rhodamine', 'Cy5']
    channel_exposures_ms = [5, 10, 15, 20]

    mmc = Core()
    mmc.set_exposure(2)
    mmc.set_property('Z', 'UseSequences', 'Yes')
    mmc.set_property('LED', 'Sequence', 'Off')

    events = multi_d_acquisition_events(z_start=0, z_end=4, z_step=1,
                                        channel_group='Channel-Multiband',
                                        channels=channels,
                                        # channels may have different exposure time
                                        channel_exposures_ms=channel_exposures_ms,
                                        order='tpcz')

    def hook_fn(_events):
        assert check_acq_sequenced(_events, 5), 'Sequenced acquisition is not built correctly'
        return _events

    with Acquisition(setup_data_folder, 'test_channel_noseq_z_seq_acq', show_display=False,
                                pre_hardware_hook_fn=hook_fn) as acq:
        acq.acquire(events)

    # check that the exposure time was correctly set
    dataset = acq.get_dataset()
    try:
        for channel, exposure_time in zip(channels, channel_exposures_ms):
            metadata = dataset.read_metadata(channel=channel, z=0)
            assert metadata["Exposure"] == exposure_time
    finally:
        dataset.close()


def test_time_channel_z_seq_acq(launch_mm_headless, setup_data_folder):
    """
    Test that time, channels, and z can all be sequenced in TPCZ order acquisitions

    """
    mmc = Core()
    mmc.set_property('Z', 'UseSequences', 'Yes')
    mmc.set_property('LED', 'Sequence', 'On')

    events = multi_d_acquisition_events(num_time_points=2, time_interval_s=0,
                                        z_start=0, z_end=4, z_step=1,
                                        channel_group='Channel-Multiband',
                                        channels=['DAPI', 'FITC', 'Rhodamine', 'Cy5'],
                                        order='tpcz')

    def hook_fn(_events):
        assert check_acq_sequenced(_events, len(events)), 'Sequenced acquisition is not built correctly'
        return None  # no need to actually acquire the data

    with Acquisition(setup_data_folder, 'test_time_channel_z_seq_acq', show_display=False,
                                pre_hardware_hook_fn=hook_fn) as acq:
        acq.acquire(events)


def test_time_z_channel_seq_acq(launch_mm_headless, setup_data_folder):
    """
    Test that time, channels, and z can all be sequenced in TPZC order acquisitions

    """
    mmc = Core()
    mmc.set_property('Z', 'UseSequences', 'Yes')
    mmc.set_property('LED', 'Sequence', 'On')

    events = multi_d_acquisition_events(num_time_points=2, time_interval_s=0,
                                        z_start=0, z_end=4, z_step=1,
                                        channel_group='Channel-Multiband',
                                        channels=['DAPI', 'FITC', 'Rhodamine', 'Cy5'],
                                        order='tpzc')

    def hook_fn(_events):
        assert check_acq_sequenced(_events, len(events)), 'Sequenced acquisition is not built correctly'
        return None  # no need to actually acquire the data

    with Acquisition(setup_data_folder, 'test_time_z_channel_seq_acq', show_display=False,
                                pre_hardware_hook_fn=hook_fn) as acq:
        acq.acquire(events)


def test_time_noseq_z_channel_seq_acq(launch_mm_headless, setup_data_folder):
    """
    Test that channels and z can be sequenced when timepoints are not sequenced

    """
    mmc = Core()
    mmc.set_property('Z', 'UseSequences', 'Yes')
    mmc.set_property('LED', 'Sequence', 'On')

    events = multi_d_acquisition_events(num_time_points=2, time_interval_s=2,
                                        z_start=0, z_end=4, z_step=1,
                                        channel_group='Channel-Multiband',
                                        channels=['DAPI', 'FITC', 'Rhodamine', 'Cy5'],
                                        order='tpzc')

    def hook_fn(_events):
        assert check_acq_sequenced(_events, 20), 'Sequenced acquisition is not built correctly'
        return None  # no need to actually acquire the data

    with Acquisition(setup_data_folder, 'test_time_noseq_z_channel_seq_acq', show_display=False,
                                pre_hardware_hook_fn=hook_fn) as acq:
        acq.acquire(events)

def test_time_noseq_z_seq_interval_acq(launch_mm_headless, setup_data_folder):
    """
    Test that timepoints are spaced by time_interval_s if the z/channel acquisition is sequenced

    """
    mmc = Core()
    mmc.set_property('Z', 'UseSequences', 'Yes')

    events = multi_d_acquisition_events(num_time_points=2, time_interval_s=5,
                                        z_start=0, z_end=4, z_step=1)

    def hook_fn(_events):
        assert check_acq_sequenced(_events, 5), 'Sequenced acquisition is not built correctly'
        return _events

    t_start = time.time()
    with Acquisition(setup_data_folder, 'test_time_noseq_z_seq_interval_acq', show_display=False,
                                pre_hardware_hook_fn=hook_fn) as acq:
        acq.acquire(events)
    t_end = time.time()

    assert(t_end-t_start > 5), 'Acquisition timing is not accurate'


def test_abort_sequenced_timelapse(launch_mm_headless, setup_data_folder):
    """
    Test that a hardware sequenced acquisition can be aborted mid-sequence

    """
    def hook_fn(_events):
        assert check_acq_sequenced(_events, 1000), 'Sequenced acquisition is not built correctly'
        return _events

    mmc = Core()
    mmc.set_exposure(1000)

    with Acquisition(setup_data_folder, 'test_abort_sequenced_timelapse', show_display=False, pre_hardware_hook_fn=hook_fn) as acq:
        events = multi_d_acquisition_events(1000)
        acq.acquire(events)
        time.sleep(10)
        acq.abort()

    assert not mmc.is_sequence_running()

    # reset exposure time
    mmc.set_exposure(10)

    dataset = acq.get_dataset()
    try:
        assert(0 < len(dataset.axes['time']) < 100)

    finally:
        dataset.close()

def test_abort_with_no_events(launch_mm_headless, setup_data_folder):
    """
    Test that aborting before any event_implementations processed doesnt cause hang or exception
    """
    mmc = Core()
    with Acquisition(setup_data_folder, 'test_abort_with_no_events', show_display=False) as acq:
        acq.abort()
    assert not mmc.is_sequence_running()
<<<<<<< HEAD

def test_abort_from_external(launch_mm_headless, setup_data_folder):
    """
    Simulates the acquisition being shutdown from a remote source (e.g. Xing out the viewer)
    """
    with pytest.raises(AcqAlreadyCompleteException):
        with Acquisition(setup_data_folder, 'test_abort_from_external', show_display=False) as acq:
            events = multi_d_acquisition_events(num_time_points=6)
            acq.acquire(events[0])
            # this simulates an abort from the java side unbeknownst to python side
            # it comes from a execution_engine thread so it is non-blocking to the port
            acq._acq.abort()
            for event in events[1:]:
                acq.acquire(event)
                time.sleep(5)
=======
    acq.get_dataset().close()

# def test_abort_from_external(launch_mm_headless, setup_data_folder):
#     """
#     Simulates the acquisition being shutdown from a remote source (e.g. Xing out the viewer)
#     """
#     with pytest.raises(AcqAlreadyCompleteException):
#         try:
#             with Acquisition(setup_data_folder, 'test_abort_from_external', show_display=False) as acq:
#                 events = multi_d_acquisition_events(num_time_points=6)
#                 acq.acquire(events[0])
#                 # this simulates an abort from the java side unbeknownst to python side
#                 # it comes from a new thread so it is non-blocking to the port
#                 acq._acq.abort()
#                 for event in events[1:]:
#                     acq.acquire(event)
#                     time.sleep(5)
#         finally:
#             acq.get_dataset().close()
>>>>>>> ef136c20

def test_abort_sequenced_zstack(launch_mm_headless, setup_data_folder):
    """
    Test that a hardware sequenced acquisition can be aborted mid-sequence

    """
    mmc = Core()
    mmc.set_property('Z', 'UseSequences', 'Yes')
    mmc.set_exposure(1000)

    def hook_fn(_events):
        assert check_acq_sequenced(_events, 1000), 'Sequenced acquisition is not built correctly'
        return _events

    with Acquisition(setup_data_folder, 'test_abort_sequenced_zstack', show_display=False,
                                pre_hardware_hook_fn=hook_fn) as acq:
        events = multi_d_acquisition_events(z_start=0, z_end=999, z_step=1)
        acq.acquire(events)
        time.sleep(4)
        acq.abort()

    # reset exposure time
    mmc.set_exposure(10)

    dataset = acq.get_dataset()
    try:
        assert(len(dataset.axes['z']) < 1000)
    finally:
        dataset.close()

def test_change_image_size(launch_mm_headless, setup_data_folder):
    """
    Test that the acquisition can successfully complete after changing the
    camera image size
    """
    mmc = Core()
    mmc.set_property('Camera', 'OnCameraCCDXSize', '1024')
    mmc.set_property('Camera', 'OnCameraCCDYSize', '1024')

    with Acquisition(setup_data_folder, 'test_change_image_size', show_display=False) as acq:
        events = multi_d_acquisition_events(num_time_points=5)
        acq.acquire(events)

    # reset image size
    mmc.set_property('Camera', 'OnCameraCCDXSize', '512')
    mmc.set_property('Camera', 'OnCameraCCDYSize', '512')

    dataset = acq.get_dataset()
    try:
        data_shape = dataset.as_array().shape
        assert(data_shape[-2:] == (1024, 1024))
    finally:
        dataset.close()

def test_change_roi(launch_mm_headless, setup_data_folder):
    """
    Test that the acquisition can successfully complete after changing the ROI
    """
    mmc = Core()
    mmc.set_roi(*(0, 0, 100, 100))

    with Acquisition(setup_data_folder, 'test_change_roi', show_display=False) as acq:
        events = multi_d_acquisition_events(num_time_points=5)
        acq.acquire(events)

    # reset ROI
    mmc.clear_roi()

    dataset = acq.get_dataset()
    try:
        data_shape = dataset.as_array().shape
        assert(data_shape[-2:] == (100, 100))
    finally:
        dataset.close()

def test_change_binning(launch_mm_headless, setup_data_folder):
    """
    Test that the acquisition can successfully complete after changing the binning
    """
    mmc = Core()
    mmc.set_property('Camera', 'OnCameraCCDXSize', '512')
    mmc.set_property('Camera', 'OnCameraCCDYSize', '512')
    mmc.set_property('Camera', 'Binning', '2')

    with Acquisition(setup_data_folder, 'test_change_binning', show_display=False) as acq:
        events = multi_d_acquisition_events(num_time_points=5)
        acq.acquire(events)

    # reset binning
    mmc.set_property('Camera', 'Binning', '1')

    dataset = acq.get_dataset()
    try:
        data_shape = dataset.as_array().shape
        assert(data_shape[-2:] == (256, 256))
    finally:
        dataset.close()

def test_multiple_positions_acq(launch_mm_headless, setup_data_folder):
    """
    Test acquiring images over multiple XY positions
    
    """
    xy_positions = ((0, 0), (0, 1), (1, 0))

    events = multi_d_acquisition_events(xy_positions=xy_positions)

    def hook_fn(_events):
        assert check_acq_not_sequenced(_events), 'Sequenced acquisition is not built correctly'
        return _events

    with Acquisition(setup_data_folder, 'test_multiple_positions_acq', show_display=False,
                                pre_hardware_hook_fn=hook_fn) as acq:
        acq.acquire(events)

    dataset = acq.get_dataset()
    try:
        for pos_idx, xy in enumerate(xy_positions):
            metadata = dataset.read_metadata(position=pos_idx)
            assert metadata['XPosition_um_Intended'] == xy[0]
            assert metadata['YPosition_um_Intended'] == xy[1]
    finally:
        dataset.close()

def test_multiple_labeled_positions_acq(launch_mm_headless, setup_data_folder):
    """
    Test acquiring images over multiple XY positions
    
    """
    xy_positions = ((0, 0), (0, 1), (1, 0))
    position_labels = ('Pos0', 'Pos1', 'Pos2')

    events = multi_d_acquisition_events(xy_positions=xy_positions, position_labels=position_labels)

    def hook_fn(_events):
        assert check_acq_not_sequenced(_events), 'Sequenced acquisition is not built correctly'
        return _events

    with Acquisition(setup_data_folder, 'test_multiple_labeled_positions_acq', show_display=False,
                                pre_hardware_hook_fn=hook_fn) as acq:
        acq.acquire(events)

    dataset = acq.get_dataset()
    try:
        for pos_label, xy in zip(position_labels, xy_positions):
            metadata = dataset.read_metadata(position=pos_label)
            assert metadata['PositionName'] == pos_label
            assert metadata['XPosition_um_Intended'] == xy[0]
            assert metadata['YPosition_um_Intended'] == xy[1]
    finally:
        dataset.close()
    
def test_multi_channel_parsing(launch_mm_headless, setup_data_folder):
    """
    Test that datasets NDTiff datasets that are built up in real time parse channel names correctly
    """
    events = multi_d_acquisition_events(
        channel_group="Channel",
        channels=["DAPI", "FITC"],
    )

    with Acquisition(setup_data_folder, 'test_multi_channel_parsing', show_display=False) as acq:
        acq.acquire(events)
        
    dataset = acq.get_dataset()
    try:
        assert all([channel in dataset.axes['channel'] for channel in ["DAPI", "FITC"]])
    finally:
        dataset.close()


def test_empty_axes(launch_mm_headless, setup_data_folder):
    """
    Test that images with empty axes are correctly saved
    """

    with Acquisition(setup_data_folder, 'test_empty_axes', show_display=False) as acq:
        acq.acquire({'axes': {}})

    dataset = acq.get_dataset()
    try:
        assert dataset.read_image() is not None and dataset.read_image().max() > 0
    finally:
        dataset.close()


def test_8bit(launch_mm_headless, setup_data_folder):
    """
    Test that images with empty axes are correctly saved
    """
    events = multi_d_acquisition_events(10)
    core = Core()
    core.set_property('Camera', 'BitDepth', '8')
    core.set_property('Camera', 'PixelType', '8bit')

    with Acquisition(setup_data_folder, 'test_8_bit', show_display=False) as acq:
        acq.acquire(events)

    dataset = acq.get_dataset()
    try:
        image_coordinates = events[0]['axes']
        assert dataset.read_image(**image_coordinates) is not None and dataset.read_image(**image_coordinates).max() > 0
    finally:
        dataset.close()<|MERGE_RESOLUTION|>--- conflicted
+++ resolved
@@ -300,7 +300,7 @@
 def test_channel_noseq_z_seq_acq(launch_mm_headless, setup_data_folder):
     """
     Test that z-steps can be sequenced even if channels are not sequenced in TPCZ order acquisitions.
-    Also integration_tests that channels exposure times are set correctly
+    Also test that channels exposure times are set correctly
 
     """
     channels = ['DAPI', 'FITC', 'Rhodamine', 'Cy5']
@@ -463,29 +463,12 @@
 
 def test_abort_with_no_events(launch_mm_headless, setup_data_folder):
     """
-    Test that aborting before any event_implementations processed doesnt cause hang or exception
+    Test that aborting before any events processed doesnt cause hang or exception
     """
     mmc = Core()
     with Acquisition(setup_data_folder, 'test_abort_with_no_events', show_display=False) as acq:
         acq.abort()
     assert not mmc.is_sequence_running()
-<<<<<<< HEAD
-
-def test_abort_from_external(launch_mm_headless, setup_data_folder):
-    """
-    Simulates the acquisition being shutdown from a remote source (e.g. Xing out the viewer)
-    """
-    with pytest.raises(AcqAlreadyCompleteException):
-        with Acquisition(setup_data_folder, 'test_abort_from_external', show_display=False) as acq:
-            events = multi_d_acquisition_events(num_time_points=6)
-            acq.acquire(events[0])
-            # this simulates an abort from the java side unbeknownst to python side
-            # it comes from a execution_engine thread so it is non-blocking to the port
-            acq._acq.abort()
-            for event in events[1:]:
-                acq.acquire(event)
-                time.sleep(5)
-=======
     acq.get_dataset().close()
 
 # def test_abort_from_external(launch_mm_headless, setup_data_folder):
@@ -505,7 +488,6 @@
 #                     time.sleep(5)
 #         finally:
 #             acq.get_dataset().close()
->>>>>>> ef136c20
 
 def test_abort_sequenced_zstack(launch_mm_headless, setup_data_folder):
     """
